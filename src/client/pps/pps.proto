--- conflicted
+++ resolved
@@ -300,12 +300,9 @@
   int64 max_queue_size = 29;
   Service service = 30;
   ChunkSpec chunk_spec = 32;
-<<<<<<< HEAD
-  string githook_url = 33 [(gogoproto.customname) = "GithookURL"];
-=======
   google.protobuf.Duration datum_timeout = 33;
   google.protobuf.Duration job_timeout = 34;
->>>>>>> 7a111fc6
+  string githook_url = 35 [(gogoproto.customname) = "GithookURL"];
 }
 
 message PipelineInfos {
