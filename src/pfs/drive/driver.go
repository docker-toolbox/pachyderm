--- conflicted
+++ resolved
@@ -6,10 +6,10 @@
 	"path"
 	"sync"
 
-	"go.pedge.io/lion"
 	"github.com/pachyderm/pachyderm/src/pfs"
 	"github.com/pachyderm/pachyderm/src/pfs/pfsutil"
 	"github.com/pachyderm/pachyderm/src/pkg/dag"
+	"go.pedge.io/lion"
 	"go.pedge.io/pb/go/google/protobuf"
 	"golang.org/x/net/context"
 	"google.golang.org/grpc"
@@ -181,13 +181,8 @@
 				Commit: parentCommit,
 				Shard:  shard,
 			}
-<<<<<<< HEAD
 			if parentDiffInfo, ok := d.diffs.get(parentDiff); ok {
-				if parentId != "" && parentDiffInfo.Diff.Commit.Id != parentId {
-=======
-			if parentDiffInfo, ok := d.branches.get(branchDiff); ok {
 				if parentID != "" && parentDiffInfo.Diff.Commit.Id != parentID {
->>>>>>> 2701114e
 					return fmt.Errorf("branch %s already exists as %s, can't create with %s as parent",
 						branch, parentDiffInfo.Diff.Commit.Id, parentID)
 				}
@@ -196,19 +191,10 @@
 						branch, parentDiffInfo.Diff.Commit.Id)
 				}
 				diffInfo.ParentCommit = pfsutil.NewCommit(repo.Name, parentDiffInfo.Diff.Commit.Id)
-<<<<<<< HEAD
-=======
-				d.branches.pop(branchDiff)
-			}
-		}
-		if diffInfo.ParentCommit == nil {
-			if parentID != "" {
-				diffInfo.ParentCommit = pfsutil.NewCommit(repo.Name, parentID)
->>>>>>> 2701114e
-			}
-		}
-		if diffInfo.ParentCommit == nil && parentId != "" {
-			diffInfo.ParentCommit = pfsutil.NewCommit(repo.Name, parentId)
+			}
+		}
+		if diffInfo.ParentCommit == nil && parentID != "" {
+			diffInfo.ParentCommit = pfsutil.NewCommit(repo.Name, parentID)
 		}
 		if err := d.insertDiffInfo(diffInfo); err != nil {
 			return err
@@ -293,29 +279,12 @@
 				Repo: repo,
 				Id:   commitID,
 			}
-<<<<<<< HEAD
-			for commit != nil && !breakCommitIds[commit.Id] {
+			for commit != nil && !breakCommitIDs[commit.Id] {
 				// we add this commit to breakCommitIds so we won't see it twice
-				breakCommitIds[commit.Id] = true
+				breakCommitIDs[commit.Id] = true
 				commitInfo, err := d.inspectCommit(commit, shards)
 				if err != nil {
 					return nil, err
-=======
-			for commitID := range d.leaves[repo.Name][shard] {
-				commit := &pfs.Commit{
-					Repo: repo,
-					Id:   commitID,
-				}
-				for commit != nil && !breakCommitIDs[commit.Id] {
-					// we add this commit to breakCommitIDs so we won't see it twice
-					breakCommitIDs[commit.Id] = true
-					commitInfo, err := d.inspectCommit(commit, shards)
-					if err != nil {
-						return nil, err
-					}
-					result = append(result, commitInfo)
-					commit = commitInfo.ParentCommit
->>>>>>> 2701114e
 				}
 				result = append(result, commitInfo)
 				commit = commitInfo.ParentCommit
@@ -546,7 +515,6 @@
 		if diffInfo, ok = d.diffs.get(&pfs.Diff{
 			Commit: canonicalCommit,
 			Shard:  shard,
-<<<<<<< HEAD
 		}); !ok {
 			return nil, fmt.Errorf("commit %s/%s not found", canonicalCommit.Repo.Name, canonicalCommit.Id)
 		}
@@ -554,22 +522,6 @@
 			commitInfo.CommitType = pfs.CommitType_COMMIT_TYPE_WRITE
 		} else {
 			commitInfo.CommitType = pfs.CommitType_COMMIT_TYPE_READ
-=======
-		}); ok {
-			lion.Printf("The commit is finished!")
-			commitInfo.CommitType = pfs.CommitType_COMMIT_TYPE_READ
-		} else {
-			lion.Printf("The commit is NOT finished!")
-
-			if diffInfo, ok = d.started.get(&pfs.Diff{
-				Commit: commit,
-				Shard:  shard,
-			}); ok {
-				commitInfo.CommitType = pfs.CommitType_COMMIT_TYPE_WRITE
-			} else {
-				return nil, fmt.Errorf("commit %s/%s not found", commit.Repo.Name, commit.Id)
-			}
->>>>>>> 2701114e
 		}
 		commitInfo.Branch = diffInfo.Branch
 		commitInfo.ParentCommit = diffInfo.ParentCommit
