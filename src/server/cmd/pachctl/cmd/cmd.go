--- conflicted
+++ resolved
@@ -354,89 +354,6 @@
 			return nil
 		}),
 	}
-	var port uint16
-	var remotePort uint16
-	var samlPort uint16
-	var uiPort uint16
-	var uiWebsocketPort uint16
-	var pfsPort uint16
-	var namespace string
-
-	portForward := &cobra.Command{
-		Use:   "port-forward",
-		Short: "Forward a port on the local machine to pachd. This command blocks.",
-		Long:  "Forward a port on the local machine to pachd. This command blocks.",
-		Run: cmdutil.RunFixedArgs(0, func(args []string) error {
-<<<<<<< HEAD
-			config, err := cmdutil.KubeConfig()
-			if err != nil {
-				return err
-			}
-			fw, err := client.NewPortForwarder(config, namespace, ioutil.Discard, os.Stderr)
-=======
-			fw, err := client.NewPortForwarder(namespace)
->>>>>>> d80c7f1d
-			if err != nil {
-				return err
-			}
-
-			if err = fw.Lock(); err != nil {
-				return err
-			}
-
-			defer fw.Close()
-
-			failCount := 0
-
-			fmt.Println("Forwarding the pachd (Pachyderm daemon) port...")
-			if err = fw.RunForDaemon(port, remotePort); err != nil {
-				fmt.Printf("%v\n", err)
-				failCount++
-			}
-
-			fmt.Println("Forwarding the SAML ACS port...")
-			if err = fw.RunForSAMLACS(samlPort); err != nil {
-				fmt.Printf("%v\n", err)
-				failCount++
-			}
-
-			fmt.Printf("Forwarding the dash (Pachyderm dashboard) UI port to http://localhost:%v...\n", uiPort)
-			if err = fw.RunForDashUI(uiPort); err != nil {
-				fmt.Printf("%v\n", err)
-				failCount++
-			}
-
-			fmt.Println("Forwarding the dash (Pachyderm dashboard) websocket port...")
-			if err = fw.RunForDashWebSocket(uiWebsocketPort); err != nil {
-				fmt.Printf("%v\n", err)
-				failCount++
-			}
-
-			fmt.Println("Forwarding the PFS port...")
-			if err = fw.RunForPFS(pfsPort); err != nil {
-				fmt.Printf("%v\n", err)
-				failCount++
-			}
-
-			if failCount < 5 {
-				fmt.Println("CTRL-C to exit")
-				fmt.Println("NOTE: kubernetes port-forward often outputs benign error messages, these should be ignored unless they seem to be impacting your ability to connect over the forwarded port.")
-
-				ch := make(chan os.Signal, 1)
-				signal.Notify(ch, os.Interrupt)
-				<-ch
-			}
-
-			return nil
-		}),
-	}
-	portForward.Flags().Uint16VarP(&port, "port", "p", 30650, "The local port to bind pachd to.")
-	portForward.Flags().Uint16Var(&remotePort, "remote-port", 650, "The remote port that pachd is bound to in the cluster.")
-	portForward.Flags().Uint16Var(&samlPort, "saml-port", 30654, "The local port to bind pachd's SAML ACS to.")
-	portForward.Flags().Uint16VarP(&uiPort, "ui-port", "u", 30080, "The local port to bind Pachyderm's dash service to.")
-	portForward.Flags().Uint16VarP(&uiWebsocketPort, "proxy-port", "x", 30081, "The local port to bind Pachyderm's dash proxy service to.")
-	portForward.Flags().Uint16VarP(&pfsPort, "pfs-port", "f", 30652, "The local port to bind PFS over HTTP to.")
-	portForward.Flags().StringVar(&namespace, "namespace", "default", "Kubernetes namespace Pachyderm is deployed in.")
 
 	var install bool
 	var path string
@@ -478,7 +395,6 @@
 
 	rootCmd.AddCommand(versionCmd)
 	rootCmd.AddCommand(deleteAll)
-	rootCmd.AddCommand(portForward)
 	rootCmd.AddCommand(completion)
 	return rootCmd, nil
 }
