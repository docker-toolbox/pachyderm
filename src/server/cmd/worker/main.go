--- conflicted
+++ resolved
@@ -3,11 +3,8 @@
 import (
 	"context"
 	"fmt"
-<<<<<<< HEAD
-=======
 	"log"
 	"os"
->>>>>>> 443ee67a
 	"path"
 	"path/filepath"
 	"time"
@@ -95,12 +92,8 @@
 }
 
 func do(appEnvObj interface{}) error {
-<<<<<<< HEAD
-	appEnv := appEnvObj.(*AppEnv)
-=======
 	log.SetFlags(log.LstdFlags | log.Lshortfile)
 	appEnv := appEnvObj.(*appEnv)
->>>>>>> 443ee67a
 	if err := validateEnv(appEnv); err != nil {
 		return err
 	}
@@ -131,19 +124,18 @@
 			return err
 		}
 		workerRcName = ppsserver.PipelineRcName(pipelineInfo.Pipeline.Name, pipelineInfo.Version)
-		apiServer = worker.NewPipelineAPIServer(pachClient, pipelineInfo)
+		apiServer = worker.NewPipelineAPIServer(pachClient, pipelineInfo, appEnv.PodName)
 	} else if appEnv.PPSJobID != "" {
 		jobInfo, err := getJobInfo(etcdClient, appEnv)
 		if err != nil {
 			return err
 		}
 		workerRcName = ppsserver.JobRcName(jobInfo.Job.ID)
-		apiServer = worker.NewJobAPIServer(pachClient, jobInfo)
+		apiServer = worker.NewJobAPIServer(pachClient, jobInfo, appEnv.PodName)
 	}
-	options.WorkerName = appEnv.PodName
 
 	// Setup the hostPath mount to use a unique directory for this worker
-	workerDir := filepath.Join(client.PPSHostPath, options.WorkerName)
+	workerDir := filepath.Join(client.PPSHostPath, appEnv.PodName)
 	if err := os.Mkdir(workerDir, 0777); err != nil {
 		return err
 	}
