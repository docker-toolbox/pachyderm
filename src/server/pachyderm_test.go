--- conflicted
+++ resolved
@@ -2189,16 +2189,11 @@
 	require.Matches(t, "not found", err.Error())
 }
 
-<<<<<<< HEAD
 func TestPipelineEnv(t *testing.T) {
-=======
-func TestPipelineWithFullObjects(t *testing.T) {
->>>>>>> 8a2a6c16
-	if testing.Short() {
-		t.Skip("Skipping integration tests in short mode")
-	}
-	t.Parallel()
-<<<<<<< HEAD
+	if testing.Short() {
+		t.Skip("Skipping integration tests in short mode")
+	}
+	t.Parallel()
 
 	c := getPachClient(t)
 	// create repos
@@ -2230,7 +2225,13 @@
 	var buffer bytes.Buffer
 	require.NoError(t, c.GetFile(pipelineName, commitInfos[0].Commit.ID, "file", 0, 0, "", nil, &buffer))
 	require.Equal(t, "foo\n", buffer.String())
-=======
+}
+
+func TestPipelineWithFullObjects(t *testing.T) {
+	if testing.Short() {
+		t.Skip("Skipping integration tests in short mode")
+	}
+	t.Parallel()
 	c := getPachClient(t)
 	// create repos
 	dataRepo := uniqueString("TestPipeline_data")
@@ -2277,7 +2278,6 @@
 	buffer = bytes.Buffer{}
 	require.NoError(t, c.GetFile(commitInfos[0].Commit.Repo.Name, commitInfos[0].Commit.ID, "file", 0, 0, "", false, nil, &buffer))
 	require.Equal(t, "foo\nbar\n", buffer.String())
->>>>>>> 8a2a6c16
 }
 
 func getPachClient(t *testing.T) *client.APIClient {
