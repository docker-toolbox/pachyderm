--- conflicted
+++ resolved
@@ -2979,7 +2979,6 @@
 	}
 }
 
-<<<<<<< HEAD
 // TODO(msteffen) Refactor other tests to use this helper
 func PutFileAndFlush(t *testing.T, repo, branch, filepath, contents string) *pfs.Commit {
 	// This may be a bit wasteful, since the calling test likely has its own
@@ -3134,8 +3133,6 @@
 	require.Equal(t, "100M", mem.String())
 }
 
-=======
->>>>>>> f3c01bed
 func restartAll(t *testing.T) {
 	k := getKubeClient(t)
 	podsInterface := k.Pods(api.NamespaceDefault)
