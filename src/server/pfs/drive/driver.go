package drive

import (
	"fmt"
	"io"
	"path"
	"regexp"
	"sync"

	"github.com/pachyderm/pachyderm/src/client"
	"github.com/pachyderm/pachyderm/src/client/pfs"
	pfsserver "github.com/pachyderm/pachyderm/src/server/pfs"
	"github.com/pachyderm/pachyderm/src/server/pkg/dag"
	"github.com/pachyderm/pachyderm/src/server/pkg/metrics"
	"go.pedge.io/lion"
	"go.pedge.io/pb/go/google/protobuf"
	"golang.org/x/net/context"
	"google.golang.org/grpc"
)

type driver struct {
	blockAddress    string
	blockClient     pfs.BlockAPIClient
	blockClientOnce sync.Once
	diffs           diffMap
	dags            map[string]*dag.DAG
	branches        map[string]map[string]string
	lock            sync.RWMutex
	// used for signaling the completion (i.e. finishing) of a commit
	commitConds map[string]*sync.Cond
}

func newDriver(blockAddress string) (Driver, error) {
	return &driver{
		blockAddress:    blockAddress,
		blockClient:     nil,
		blockClientOnce: sync.Once{},
		diffs:           make(diffMap),
		dags:            make(map[string]*dag.DAG),
		branches:        make(map[string]map[string]string),
		lock:            sync.RWMutex{},
		commitConds:     make(map[string]*sync.Cond),
	}, nil
}

func (d *driver) getBlockClient() (pfs.BlockAPIClient, error) {
	if d.blockClient == nil {
		var onceErr error
		d.blockClientOnce.Do(func() {
			clientConn, err := grpc.Dial(d.blockAddress, grpc.WithInsecure())
			if err != nil {
				onceErr = err
			}
			d.blockClient = pfs.NewBlockAPIClient(clientConn)
		})
		if onceErr != nil {
			return nil, onceErr
		}
	}
	return d.blockClient, nil
}

func validateRepoName(name string) error {
	match, _ := regexp.MatchString("^[a-zA-Z0-9_]+$", name)

	if !match {
		return fmt.Errorf("Repo name (%v) invalid. Only alphanumeric and underscore characters allowed.", name)
	}

	return nil
}

func (d *driver) CreateRepo(repo *pfs.Repo, created *google_protobuf.Timestamp,
	provenance []*pfs.Repo, shards map[uint64]bool) error {
	d.lock.Lock()
	defer d.lock.Unlock()
	if _, ok := d.diffs[repo.Name]; ok {
		return fmt.Errorf("repo %s exists", repo.Name)
	}
	if err := validateRepoName(repo.Name); err != nil {
		return err
	}
	for _, provRepo := range provenance {
		if _, err := d.inspectRepo(provRepo, shards); err != nil {
			return nil
		}
	}

	d.createRepoState(repo)

	blockClient, err := d.getBlockClient()
	if err != nil {
		return err
	}
	var wg sync.WaitGroup
	errCh := make(chan error, 1)
	for shard := range shards {
		wg.Add(1)
		diffInfo := &pfs.DiffInfo{
			Diff:     client.NewDiff(repo.Name, "", shard),
			Finished: created,
		}
		for _, provRepo := range provenance {
			diffInfo.Provenance = append(diffInfo.Provenance, client.NewCommit(provRepo.Name, ""))
		}
		if err := d.diffs.insert(diffInfo); err != nil {
			return err
		}
		go func() {
			defer wg.Done()
			if _, err := blockClient.CreateDiff(context.Background(), diffInfo); err != nil {
				select {
				case errCh <- err:
				default:
				}
			}
		}()
	}
	wg.Wait()
	select {
	case err := <-errCh:
		return err
	default:
	}
	return nil
}

func (d *driver) InspectRepo(repo *pfs.Repo, shards map[uint64]bool) (*pfs.RepoInfo, error) {
	d.lock.RLock()
	defer d.lock.RUnlock()
	return d.inspectRepo(repo, shards)
}

func (d *driver) ListRepo(provenance []*pfs.Repo, shards map[uint64]bool) ([]*pfs.RepoInfo, error) {
	d.lock.RLock()
	defer d.lock.RUnlock()
	var wg sync.WaitGroup
	errCh := make(chan error, 1)
	var result []*pfs.RepoInfo
	var lock sync.Mutex
	for repoName := range d.diffs {
		wg.Add(1)
		repoName := repoName
		go func() {
			defer wg.Done()
			repoInfo, err := d.inspectRepo(&pfs.Repo{Name: repoName}, shards)
			if err != nil {
				select {
				case errCh <- err:
				default:
				}
			}
			provSet := repoSet(repoInfo.Provenance)
			for _, repo := range provenance {
				if !provSet[repo.Name] {
					// this repo doesn't match the provenance we want, ignore it
					return
				}
			}
			lock.Lock()
			defer lock.Unlock()
			result = append(result, repoInfo)
		}()
	}
	wg.Wait()
	select {
	case err := <-errCh:
		return nil, err
	default:
	}
	return result, nil
}

func (d *driver) DeleteRepo(repo *pfs.Repo, shards map[uint64]bool) error {
	// Make sure that this repo is not the provenance of any other repo
	repoInfos, err := d.ListRepo([]*pfs.Repo{repo}, shards)
	if err != nil {
		return err
	}

	var diffInfos []*pfs.DiffInfo
	err = func() error {
		d.lock.Lock()
		defer d.lock.Unlock()
		if _, ok := d.diffs[repo.Name]; !ok {
			return pfsserver.NewErrRepoNotFound(repo.Name)
		}
		if len(repoInfos) > 0 {
			var repoNames []string
			for _, repoInfo := range repoInfos {
				repoNames = append(repoNames, repoInfo.Repo.Name)
			}
			return fmt.Errorf("cannot delete repo %v; it's the provenance of the following repos: %v", repo.Name, repoNames)
		}

		for shard := range shards {
			for _, diffInfo := range d.diffs[repo.Name][shard] {
				diffInfos = append(diffInfos, diffInfo)
			}
		}
		delete(d.diffs, repo.Name)
		return nil
	}()
	if err != nil {
		return err
	}

	blockClient, err := d.getBlockClient()
	if err != nil {
		return err
	}
	errCh := make(chan error, 1)
	var wg sync.WaitGroup
	for _, diffInfo := range diffInfos {
		diffInfo := diffInfo
		wg.Add(1)
		go func() {
			defer wg.Done()
			if _, err := blockClient.DeleteDiff(
				context.Background(),
				&pfs.DeleteDiffRequest{Diff: diffInfo.Diff},
			); err != nil {
				select {
				case errCh <- err:
				default:
				}
			}
		}()
	}
	wg.Wait()
	select {
	case err := <-errCh:
		return err
	default:
	}
	return nil
}

func (d *driver) StartCommit(repo *pfs.Repo, commitID string, parentID string, branch string,
	started *google_protobuf.Timestamp, provenance []*pfs.Commit, shards map[uint64]bool) error {
	d.lock.Lock()
	defer d.lock.Unlock()

	// make sure that the parent commit exists
	if parentID != "" {
		_, err := d.inspectCommit(client.NewCommit(repo.Name, parentID), shards)
		if err != nil {
			return err
		}
	}

	for shard := range shards {
		if len(provenance) != 0 {
			diffInfo, ok := d.diffs.get(client.NewDiff(repo.Name, "", shard))
			if !ok {
				return pfsserver.NewErrRepoNotFound(repo.Name)
			}
			provRepos := repoSetFromCommits(diffInfo.Provenance)
			for _, provCommit := range provenance {
				if !provRepos[provCommit.Repo.Name] {
					return fmt.Errorf("cannot use %s/%s as provenance, %s is not provenance of %s",
						provCommit.Repo.Name, provCommit.ID, provCommit.Repo.Name, repo.Name)
				}
			}
		}
		diffInfo := &pfs.DiffInfo{
			Diff:       client.NewDiff(repo.Name, commitID, shard),
			Started:    started,
			Appends:    make(map[string]*pfs.Append),
			Branch:     branch,
			Provenance: provenance,
		}
		if branch != "" {
			parentCommit, err := d.branchParent(client.NewCommit(repo.Name, commitID), branch)
			if err != nil {
				return err
			}
			if parentCommit != nil && parentID != "" {
				return fmt.Errorf("branch %s already exists as %s, can't create with %s as parent",
					branch, parentCommit.ID, parentID)
			}
			diffInfo.ParentCommit = parentCommit
		}
		if diffInfo.ParentCommit == nil && parentID != "" {
			diffInfo.ParentCommit = client.NewCommit(repo.Name, parentID)
		}
		if err := d.insertDiffInfo(diffInfo); err != nil {
			return err
		}
	}
	d.commitConds[commitID] = sync.NewCond(&d.lock)
	return nil
}

// FinishCommit blocks until its parent has been finished/cancelled
func (d *driver) FinishCommit(commit *pfs.Commit, finished *google_protobuf.Timestamp, cancel bool, shards map[uint64]bool) error {
	canonicalCommit, err := d.canonicalCommit(commit)
	if err != nil {
		return err
	}
	// closure so we can defer Unlock
	var diffInfos []*pfs.DiffInfo
	if err := func() error {
		d.lock.Lock()
		defer d.lock.Unlock()
		for shard := range shards {
			diffInfo, ok := d.diffs.get(client.NewDiff(canonicalCommit.Repo.Name, canonicalCommit.ID, shard))
			if !ok {
				return pfsserver.NewErrCommitNotFound(canonicalCommit.Repo.Name, canonicalCommit.ID)
			}
			if diffInfo.ParentCommit != nil {
				parentDiffInfo, ok := d.diffs.get(client.NewDiff(canonicalCommit.Repo.Name, diffInfo.ParentCommit.ID, shard))
				if !ok {
					return pfsserver.NewErrParentCommitNotFound(canonicalCommit.Repo.Name, diffInfo.ParentCommit.ID)
				}
				// Wait for parent to finish
				for parentDiffInfo.Finished == nil {
					cond, ok := d.commitConds[diffInfo.ParentCommit.ID]
					if !ok {
						return fmt.Errorf("parent commit %s/%s was not finished but a corresponding conditional variable could not be found; this is likely a bug", canonicalCommit.Repo.Name, diffInfo.ParentCommit.ID)
					}
					cond.Wait()
				}

				diffInfo.Cancelled = parentDiffInfo.Cancelled
			}
			diffInfo.Finished = finished
			for _, _append := range diffInfo.Appends {
				coalesceHandles(_append)
			}
			diffInfo.Cancelled = diffInfo.Cancelled || cancel
			diffInfos = append(diffInfos, diffInfo)
		}
		return nil
	}(); err != nil {
		return err
	}
	blockClient, err := d.getBlockClient()
	if err != nil {
		return err
	}
	var wg sync.WaitGroup
	errCh := make(chan error, 1)
	for _, diffInfo := range diffInfos {
		diffInfo := diffInfo
		wg.Add(1)
		go func() {
			defer wg.Done()
			if _, err := blockClient.CreateDiff(context.Background(), diffInfo); err != nil {
				select {
				case errCh <- err:
				default:
				}
			}
		}()
	}
	wg.Wait()
	select {
	case err := <-errCh:
		return err
	default:
	}

	d.lock.Lock()
	defer d.lock.Unlock()
	cond, ok := d.commitConds[canonicalCommit.ID]
	if !ok {
		return fmt.Errorf("could not found a conditional variable to signal commit completion; this is likely a bug")
	}
	cond.Broadcast()
	delete(d.commitConds, canonicalCommit.ID)

	return nil
}

func (d *driver) InspectCommit(commit *pfs.Commit, shards map[uint64]bool) (*pfs.CommitInfo, error) {
	d.lock.RLock()
	defer d.lock.RUnlock()
	return d.inspectCommit(commit, shards)
}

func (d *driver) ListCommit(repos []*pfs.Repo, commitType pfs.CommitType, fromCommit []*pfs.Commit,
	provenance []*pfs.Commit, all bool, shards map[uint64]bool) ([]*pfs.CommitInfo, error) {
	repoSet := repoSet(repos)
	var canonicalProvenance []*pfs.Commit
	for _, provCommit := range provenance {
		canonicalCommit, err := d.canonicalCommit(provCommit)
		if err != nil {
			return nil, err
		}
		canonicalProvenance = append(canonicalProvenance, canonicalCommit)
	}
	breakCommitIDs := make(map[string]bool)
	for _, commit := range fromCommit {
		if !repoSet[commit.Repo.Name] {
			return nil, fmt.Errorf("Commit %s/%s is from a repo that isn't being listed.", commit.Repo.Name, commit.ID)
		}
		breakCommitIDs[commit.ID] = true
	}
	d.lock.RLock()
	defer d.lock.RUnlock()
	var result []*pfs.CommitInfo
	for _, repo := range repos {
		_, ok := d.diffs[repo.Name]
		if !ok {
			return nil, pfsserver.NewErrRepoNotFound(repo.Name)
		}
		for _, commitID := range d.dags[repo.Name].Leaves() {
			commit := &pfs.Commit{
				Repo: repo,
				ID:   commitID,
			}
			for commit != nil && !breakCommitIDs[commit.ID] {
				// we add this commit to breakCommitIDs so we won't see it twice
				breakCommitIDs[commit.ID] = true
				commitInfo, err := d.inspectCommit(commit, shards)
				if err != nil {
					return nil, err
				}
				commit = commitInfo.ParentCommit
				if commitInfo.Cancelled && !all {
					continue
				}
				if !MatchProvenance(canonicalProvenance, commitInfo.Provenance) {
					continue
				}
				if commitType != pfs.CommitType_COMMIT_TYPE_NONE &&
					commitType != commitInfo.CommitType {
					continue
				}
				result = append(result, commitInfo)
			}
		}
	}
	return result, nil
}

func MatchProvenance(want []*pfs.Commit, have []*pfs.Commit) bool {
	repoToCommit := make(map[string]*pfs.Commit)
	for _, haveCommit := range have {
		repoToCommit[haveCommit.Repo.Name] = haveCommit
	}
	for _, wantCommit := range want {
		haveCommit, ok := repoToCommit[wantCommit.Repo.Name]
		if !ok || wantCommit.ID != haveCommit.ID {
			return false
		}
	}
	return true
}

func (d *driver) ListBranch(repo *pfs.Repo, shards map[uint64]bool) ([]*pfs.CommitInfo, error) {
	var result []*pfs.CommitInfo

	_, ok := d.branches[repo.Name]
	if !ok {
		return nil, pfsserver.NewErrRepoNotFound(repo.Name)
	}

	for commitID := range d.branches[repo.Name] {
		commitInfo, err := d.inspectCommit(client.NewCommit(repo.Name, commitID), shards)
		if err != nil {
			return nil, err
		}
		result = append(result, commitInfo)
	}
	return result, nil
}

func (d *driver) DeleteCommit(commit *pfs.Commit, shards map[uint64]bool) error {
	return fmt.Errorf("DeleteCommit is not implemented")
}

func (d *driver) PutFile(file *pfs.File, handle string,
	delimiter pfs.Delimiter, shard uint64, reader io.Reader) (retErr error) {
	blockClient, err := d.getBlockClient()
	if err != nil {
		return err
	}
	_client := client.APIClient{BlockAPIClient: blockClient}
	blockRefs, err := _client.PutBlock(delimiter, reader)
	if err != nil {
		return err
	}
	defer func() {
		if retErr == nil {
			metrics.AddFiles(1)
			for _, blockRef := range blockRefs.BlockRef {
				metrics.AddBytes(int64(blockRef.Range.Upper - blockRef.Range.Lower))
			}
		}
	}()
	d.lock.Lock()
	defer d.lock.Unlock()

	fileType, err := d.getFileType(file, shard)
	if err != nil {
		return err
	}

	if fileType == pfs.FileType_FILE_TYPE_DIR {
		return fmt.Errorf("%s is a directory", file.Path)
	}

	canonicalCommit, err := d.canonicalCommit(file.Commit)
	if err != nil {
		return err
	}
	diffInfo, ok := d.diffs.get(client.NewDiff(canonicalCommit.Repo.Name, canonicalCommit.ID, shard))
	if !ok {
		// This is a weird case since the commit existed above, it means someone
		// deleted the commit while the above code was running
		return pfsserver.NewErrCommitNotFound(canonicalCommit.Repo.Name, canonicalCommit.ID)
	}
	if diffInfo.Finished != nil {
		return fmt.Errorf("commit %s/%s has already been finished", canonicalCommit.Repo.Name, canonicalCommit.ID)
	}
	d.addDirs(diffInfo, file, shard)
	_append, ok := diffInfo.Appends[path.Clean(file.Path)]
	if !ok {
<<<<<<< HEAD
		_append = &pfs.Append{
			Handles:  make(map[string]*pfs.BlockRefs),
			FileType: pfs.FileType_FILE_TYPE_REGULAR,
		}
=======
		_append = newAppend()
>>>>>>> ef5dfdd4
	}
	defer func() { lion.Printf("append: %p %+v\n", _append, _append) }()
	if diffInfo.ParentCommit != nil {
		_append.LastRef = d.lastRef(
			client.NewFile(diffInfo.ParentCommit.Repo.Name, diffInfo.ParentCommit.ID, file.Path),
			shard,
		)
	}
	diffInfo.Appends[path.Clean(file.Path)] = _append
	if handle == "" {
		_append.BlockRefs = append(_append.BlockRefs, blockRefs.BlockRef...)
	} else {
		handleBlockRefs, ok := _append.Handles[handle]
		if !ok {
			handleBlockRefs = &pfs.BlockRefs{}
			_append.Handles[handle] = handleBlockRefs
		}
		handleBlockRefs.BlockRef = append(handleBlockRefs.BlockRef, blockRefs.BlockRef...)
	}
	for _, blockRef := range blockRefs.BlockRef {
		diffInfo.SizeBytes += blockRef.Range.Upper - blockRef.Range.Lower
	}
	return nil
}

func (d *driver) MakeDirectory(file *pfs.File, shard uint64) (retErr error) {
	defer func() {
		if retErr == nil {
			metrics.AddFiles(1)
		}
	}()
	d.lock.Lock()
	defer d.lock.Unlock()

	fileType, err := d.getFileType(file, shard)
	if err != nil {
		return err
	}

	if fileType == pfs.FileType_FILE_TYPE_REGULAR {
		return fmt.Errorf("%s already exists and is a file", file.Path)
	} else if fileType == pfs.FileType_FILE_TYPE_DIR {
		return nil
	}

	canonicalCommit, err := d.canonicalCommit(file.Commit)
	if err != nil {
		return err
	}
	diffInfo, ok := d.diffs.get(client.NewDiff(canonicalCommit.Repo.Name, canonicalCommit.ID, shard))
	if !ok {
		return pfsserver.NewErrCommitNotFound(canonicalCommit.Repo.Name, canonicalCommit.ID)
	}
	if diffInfo.Finished != nil {
		return fmt.Errorf("commit %s/%s has already been finished", canonicalCommit.Repo.Name, canonicalCommit.ID)
	}
	d.addDirs(diffInfo, file, shard)
	_append, ok := diffInfo.Appends[path.Clean(file.Path)]
	if !ok {
<<<<<<< HEAD
		_append = &pfs.Append{FileType: pfs.FileType_FILE_TYPE_DIR}
=======
		_append = newAppend()
>>>>>>> ef5dfdd4
	}
	if diffInfo.ParentCommit != nil {
		_append.LastRef = d.lastRef(
			client.NewFile(
				diffInfo.ParentCommit.Repo.Name,
				diffInfo.ParentCommit.ID,
				file.Path,
			),
			shard,
		)
	}
	diffInfo.Appends[path.Clean(file.Path)] = _append
	// The fact that this is a directory is signified by setting Children
	// to non-nil
	_append.Children = make(map[string]bool)
	return nil
}

func (d *driver) GetFile(file *pfs.File, filterShard *pfs.Shard, offset int64,
	size int64, from *pfs.Commit, shard uint64, unsafe bool, handle string) (io.ReadCloser, error) {
	d.lock.RLock()
	defer d.lock.RUnlock()
	fileInfo, blockRefs, err := d.inspectFile(file, filterShard, shard, from, false, unsafe, handle)
	if err != nil {
		return nil, err
	}
	if fileInfo.FileType == pfs.FileType_FILE_TYPE_DIR {
		return nil, fmt.Errorf("file %s/%s/%s is directory", file.Commit.Repo.Name, file.Commit.ID, file.Path)
	}
	blockClient, err := d.getBlockClient()
	if err != nil {
		return nil, err
	}
	return newFileReader(blockClient, blockRefs, offset, size), nil
}

func (d *driver) InspectFile(file *pfs.File, filterShard *pfs.Shard, from *pfs.Commit, shard uint64, unsafe bool, handle string) (*pfs.FileInfo, error) {
	d.lock.RLock()
	defer d.lock.RUnlock()
	fileInfo, _, err := d.inspectFile(file, filterShard, shard, from, false, unsafe, handle)
	return fileInfo, err
}

func (d *driver) ListFile(file *pfs.File, filterShard *pfs.Shard, from *pfs.Commit, shard uint64, recurse bool, unsafe bool, handle string) ([]*pfs.FileInfo, error) {
	d.lock.RLock()
	defer d.lock.RUnlock()
	fileInfo, _, err := d.inspectFile(file, filterShard, shard, from, false, unsafe, handle)
	if err != nil {
		return nil, err
	}
	if fileInfo.FileType == pfs.FileType_FILE_TYPE_REGULAR {
		return []*pfs.FileInfo{fileInfo}, nil
	}
	var result []*pfs.FileInfo
	for _, child := range fileInfo.Children {
		fileInfo, _, err := d.inspectFile(child, filterShard, shard, from, recurse, unsafe, handle)
		_, ok := err.(*pfsserver.ErrFileNotFound)
		if err != nil && !ok {
			return nil, err
		}
		if ok {
			// how can a listed child return not found?
			// regular files without any blocks in this shard count as not found
			continue
		}
		result = append(result, fileInfo)
	}
	return result, nil
}

func (d *driver) DeleteFile(file *pfs.File, shard uint64, unsafe bool, handle string) error {
	d.lock.RLock()
	// We don't want to be able to delete files that are only added in the current
	// commit, which is why we set unsafe to false.
	fileInfo, _, err := d.inspectFile(file, nil, shard, nil, false, unsafe, handle)
	if err != nil {
		d.lock.RUnlock()
		return err
	}
	d.lock.RUnlock()

	if fileInfo.FileType == pfs.FileType_FILE_TYPE_DIR {
		fileInfos, err := d.ListFile(file, nil, nil, shard, false, unsafe, handle)
		if err != nil {
			return err
		}

		for _, info := range fileInfos {
			// We are deleting the file from the current commit, not whatever
			// commit they were last modified in
			info.File.Commit = file.Commit
			if err := d.DeleteFile(info.File, shard, unsafe, handle); err != nil {
				return err
			}
		}
	}

	return d.deleteFile(file, shard, unsafe, handle)
}

func (d *driver) deleteFile(file *pfs.File, shard uint64, unsafe bool, handle string) error {
	d.lock.Lock()
	defer d.lock.Unlock()
	canonicalCommit, err := d.canonicalCommit(file.Commit)
	if err != nil {
		return err
	}
	diffInfo, ok := d.diffs.get(client.NewDiff(canonicalCommit.Repo.Name, canonicalCommit.ID, shard))
	if !ok {
		// This is a weird case since the commit existed above, it means someone
		// deleted the commit while the above code was running
		return pfsserver.NewErrCommitNotFound(canonicalCommit.Repo.Name, canonicalCommit.ID)
	}
	if diffInfo.Finished != nil {
		return fmt.Errorf("commit %s/%s has already been finished", canonicalCommit.Repo.Name, canonicalCommit.ID)
	}

	cleanPath := path.Clean(file.Path)
	if _append, ok := diffInfo.Appends[cleanPath]; !ok {
		// we have no append for this file, we create on so that we can set the
		// Delete flag in it
		diffInfo.Appends[cleanPath] = newAppend()
	} else if unsafe {
		// we have an append for this file and unsafe is true so we need to modify the append
		if handle == "" {
			diffInfo.Appends[cleanPath] = newAppend()
		} else {
			delete(_append.Handles, handle)
		}
	}
	defer func() { lion.Printf("append: %+v\n", diffInfo.Appends[cleanPath]) }()
	if !unsafe || handle == "" {
		diffInfo.Appends[cleanPath].Delete = true
	} else {
		diffInfo.Appends[cleanPath].HandleDeletes[handle] = true
	}
	d.deleteFromDir(diffInfo, file, shard)

	return nil
}

func (d *driver) AddShard(shard uint64) error {
	blockClient, err := d.getBlockClient()
	if err != nil {
		return err
	}
	listDiffClient, err := blockClient.ListDiff(context.Background(), &pfs.ListDiffRequest{Shard: shard})
	if err != nil {
		return err
	}
	diffInfos := make(diffMap)
	dags := make(map[string]*dag.DAG)
	for {
		diffInfo, err := listDiffClient.Recv()
		if err != nil && err != io.EOF {
			return err
		}
		if err == io.EOF {
			break
		}
		if diffInfo.Diff == nil || diffInfo.Diff.Commit == nil || diffInfo.Diff.Commit.Repo == nil {
			return fmt.Errorf("broken diff info: %v; this is likely a bug", diffInfo)
		}
		repoName := diffInfo.Diff.Commit.Repo.Name
		if _, ok := diffInfos[repoName]; !ok {
			diffInfos[repoName] = make(map[uint64]map[string]*pfs.DiffInfo)
			dags[repoName] = dag.NewDAG(nil)
		}
		updateDAG(diffInfo, dags[repoName])
		if err := diffInfos.insert(diffInfo); err != nil {
			return err
		}
	}
	for repoName, dag := range dags {
		if ghosts := dag.Ghosts(); len(ghosts) != 0 {
			return fmt.Errorf("error adding shard %d, repo %s has ghost commits: %+v", shard, repoName, ghosts)
		}
	}
	d.lock.Lock()
	defer d.lock.Unlock()
	for repoName, dag := range dags {
		for _, commitID := range dag.Sorted() {
			d.createRepoState(client.NewRepo(repoName))
			if diffInfo, ok := diffInfos.get(client.NewDiff(repoName, commitID, shard)); ok {
				if err := d.insertDiffInfo(diffInfo); err != nil {
					return err
				}
				if diffInfo.Finished == nil {
					return fmt.Errorf("diff %s/%s/%d is not finished; this is likely a bug", repoName, commitID, shard)
				}
			} else {
				return fmt.Errorf("diff %s/%s/%d not found; this is likely a bug", repoName, commitID, shard)
			}
		}
	}
	return nil
}

func (d *driver) DeleteShard(shard uint64) error {
	d.lock.Lock()
	defer d.lock.Unlock()
	for _, shardMap := range d.diffs {
		delete(shardMap, shard)
	}
	return nil
}

func (d *driver) Dump() {
	d.lock.RLock()
	defer d.lock.RUnlock()
	fmt.Printf("%p.Dump()\n", d)
	for repoName, dag := range d.dags {
		fmt.Printf("%s:\n", repoName)
		for _, commitID := range dag.Sorted() {
			fmt.Printf("\t%s: ", commitID)
			for shard, commitToDiffInfo := range d.diffs[repoName] {
				if _, ok := commitToDiffInfo[commitID]; ok {
					fmt.Printf("%d, ", shard)
				}
			}
			fmt.Printf("\n")
		}
	}
}

// inspectRepo assumes that the lock is being held
func (d *driver) inspectRepo(repo *pfs.Repo, shards map[uint64]bool) (*pfs.RepoInfo, error) {
	result := &pfs.RepoInfo{
		Repo: repo,
	}
	shardToDiffInfo, ok := d.diffs[repo.Name]
	if !ok {
		return nil, pfsserver.NewErrRepoNotFound(repo.Name)
	}
	for shard := range shards {
		diffInfos, ok := shardToDiffInfo[shard]
		if !ok {
			continue
		}
		for _, diffInfo := range diffInfos {
			diffInfo := diffInfo
			if diffInfo.Diff.Commit.ID == "" && result.Created == nil {
				result.Created = diffInfo.Finished
			}
			result.SizeBytes += diffInfo.SizeBytes
		}
	}
	provenance, err := d.fullRepoProvenance(repo, shards)
	if err != nil {
		return nil, err
	}
	result.Provenance = provenance
	return result, nil
}

// fullCommitProvenance recursively computes the provenance of the commit,
// starting with the immediate provenance that was declared when the commit was
// created, then our immediate provenance's immediate provenance etc.
func (d *driver) fullCommitProvenance(commit *pfs.Commit, repoSet map[string]bool,
	shards map[uint64]bool) ([]*pfs.Commit, error) {
	shardToDiffInfo, ok := d.diffs[commit.Repo.Name]
	if !ok {
		return nil, pfsserver.NewErrRepoNotFound(commit.Repo.Name)
	}
	var result []*pfs.Commit
	for shard := range shards {
		diffInfos := shardToDiffInfo[shard]
		if !ok {
			return nil, fmt.Errorf("missing shard %d (this is likely a bug)")
		}
		diffInfo, ok := diffInfos[commit.ID]
		if !ok {
			return nil, fmt.Errorf("missing \"\" diff (this is likely a bug)")
		}
		for _, provCommit := range diffInfo.Provenance {
			if !repoSet[provCommit.Repo.Name] {
				repoSet[provCommit.Repo.Name] = true
				result = append(result, provCommit)
				provCommits, err := d.fullCommitProvenance(provCommit, repoSet, shards)
				if err != nil {
					return nil, err
				}
				result = append(result, provCommits...)
			}
		}
		break // we only need to consider 1 shard
	}
	return result, nil
}

// fullRepoProvenance recursively computes the provenance of a repo
func (d *driver) fullRepoProvenance(repo *pfs.Repo, shards map[uint64]bool) ([]*pfs.Repo, error) {
	provCommits, err := d.fullCommitProvenance(client.NewCommit(repo.Name, ""), make(map[string]bool), shards)
	if err != nil {
		return nil, err
	}
	var result []*pfs.Repo
	for _, provCommit := range provCommits {
		result = append(result, provCommit.Repo)
	}
	return result, nil
}

func (d *driver) commitProvenance(commit *pfs.Commit, shards map[uint64]bool) ([]*pfs.Commit, error) {
	return d.fullCommitProvenance(commit, make(map[string]bool), shards)
}

func (d *driver) inspectCommit(commit *pfs.Commit, shards map[uint64]bool) (*pfs.CommitInfo, error) {
	var commitInfos []*pfs.CommitInfo
	canonicalCommit, err := d.canonicalCommit(commit)
	if err != nil {
		return nil, err
	}
	for shard := range shards {
		var diffInfo *pfs.DiffInfo
		var ok bool
		commitInfo := &pfs.CommitInfo{Commit: canonicalCommit}
		diff := client.NewDiff(canonicalCommit.Repo.Name, canonicalCommit.ID, shard)
		if diffInfo, ok = d.diffs.get(diff); !ok {
			return nil, pfsserver.NewErrCommitNotFound(canonicalCommit.Repo.Name, canonicalCommit.ID)
		}
		if diffInfo.Finished == nil {
			commitInfo.CommitType = pfs.CommitType_COMMIT_TYPE_WRITE
		} else {
			commitInfo.CommitType = pfs.CommitType_COMMIT_TYPE_READ
		}
		commitInfo.Branch = diffInfo.Branch
		commitInfo.ParentCommit = diffInfo.ParentCommit
		commitInfo.Started = diffInfo.Started
		commitInfo.Finished = diffInfo.Finished
		commitInfo.SizeBytes = diffInfo.SizeBytes
		commitInfo.Cancelled = diffInfo.Cancelled
		commitInfos = append(commitInfos, commitInfo)
	}
	commitInfo := pfsserver.ReduceCommitInfos(commitInfos)
	if len(commitInfo) < 1 {
		// we should have caught this above
		return nil, pfsserver.NewErrCommitNotFound(canonicalCommit.Repo.Name, canonicalCommit.ID)
	}
	if len(commitInfo) > 1 {
		return nil, fmt.Errorf("multiple commitInfos, (this is likely a bug)")
	}
	result := commitInfo[0]
	provenance, err := d.commitProvenance(canonicalCommit, shards)
	if err != nil {
		return nil, err
	}
	result.Provenance = provenance
	return commitInfo[0], nil
}

func filterBlockRefs(filterShard *pfs.Shard, blockRefs []*pfs.BlockRef) []*pfs.BlockRef {
	var result []*pfs.BlockRef
	for _, blockRef := range blockRefs {
		if pfsserver.BlockInShard(filterShard, blockRef.Block) {
			result = append(result, blockRef)
		}
	}
	return result
}

func (d *driver) getFileType(file *pfs.File, shard uint64) (pfs.FileType, error) {
	commit, err := d.canonicalCommit(file.Commit)
	if err != nil {
		return pfs.FileType_FILE_TYPE_NONE, err
	}
	for commit != nil {
		diffInfo, ok := d.diffs.get(client.NewDiff(commit.Repo.Name, commit.ID, shard))
		if !ok {
			return pfs.FileType_FILE_TYPE_NONE, pfsserver.NewErrCommitNotFound(commit.Repo.Name, commit.ID)
		}
		if _append, ok := diffInfo.Appends[path.Clean(file.Path)]; ok {
			if _append.Delete || len(_append.HandleDeletes) > 0 {
				break
			} else if len(_append.BlockRefs) > 0 || len(_append.Handles) > 0 {
				return pfs.FileType_FILE_TYPE_REGULAR, nil
			} else {
				return pfs.FileType_FILE_TYPE_DIR, nil
			}
		}
		commit = diffInfo.ParentCommit
	}
	return pfs.FileType_FILE_TYPE_NONE, nil
}

// If recurse is set to true, and if the file being inspected is a directory,
// its children will have the correct sizes.  If recurse is false and the file
// is a directory, its children will have size of 0.
// If unsafe is set to true, you can inspect files in an open commit
func (d *driver) inspectFile(file *pfs.File, filterShard *pfs.Shard, shard uint64,
	from *pfs.Commit, recurse bool, unsafe bool, handle string) (*pfs.FileInfo, []*pfs.BlockRef, error) {
	fileInfo := &pfs.FileInfo{File: file}
	var blockRefs []*pfs.BlockRef
	children := make(map[string]bool)
	deletedChildren := make(map[string]bool)
	commit, err := d.canonicalCommit(file.Commit)
	if err != nil {
		return nil, nil, err
	}
	for commit != nil && (from == nil || commit.ID != from.ID) {
		diffInfo, ok := d.diffs.get(client.NewDiff(commit.Repo.Name, commit.ID, shard))
		if !ok {
			return nil, nil, pfsserver.NewErrCommitNotFound(commit.Repo.Name, commit.ID)
		}
		if !unsafe && diffInfo.Finished == nil {
			commit = diffInfo.ParentCommit
			continue
		}
		if _append, ok := diffInfo.Appends[path.Clean(file.Path)]; ok {
<<<<<<< HEAD
			if _append.FileType == pfs.FileType_FILE_TYPE_NONE && !_append.Delete {
				return nil, nil, fmt.Errorf("the append for %s has file type NONE, this is likely a bug", path.Clean(file.Path))
=======
			lion.Printf("inspect append: %p %+v\n", _append, _append)
			if len(_append.BlockRefs) == 0 && len(_append.Handles) == 0 && _append.Children == nil && !_append.Delete {
				return nil, nil, fmt.Errorf("the append for %s does not correspond to a file or a directory, and does not signify deletion; this is likely a bug", path.Clean(file.Path))
>>>>>>> ef5dfdd4
			}
			if len(_append.BlockRefs) > 0 || len(_append.Handles) > 0 {
				if fileInfo.FileType == pfs.FileType_FILE_TYPE_DIR {
					return nil, nil,
						fmt.Errorf("mixed dir and regular file %s/%s/%s, (this is likely a bug)", file.Commit.Repo.Name, file.Commit.ID, file.Path)
				}
				if fileInfo.FileType == pfs.FileType_FILE_TYPE_NONE {
					// the first time we find out it's a regular file we check
					// the file shard, dirs get returned regardless of sharding,
					// since they might have children from any shard
					if !pfsserver.FileInShard(filterShard, file) {
						return nil, nil, pfsserver.NewErrFileNotFound(file.Path, file.Commit.Repo.Name, file.Commit.ID)
					}
				}
				fileInfo.FileType = pfs.FileType_FILE_TYPE_REGULAR
				filtered := filterBlockRefs(filterShard, _append.BlockRefs)
				if handle == "" {
					for _, handleBlockRefs := range _append.Handles {
						filtered = append(filtered, filterBlockRefs(filterShard, handleBlockRefs.BlockRef)...)
					}
				} else {
					if handleBlockRefs, ok := _append.Handles[handle]; ok {
						filtered = append(filtered, filterBlockRefs(filterShard, handleBlockRefs.BlockRef)...)
					}
				}
				blockRefs = append(filtered, blockRefs...)
				for _, blockRef := range filtered {
					fileInfo.SizeBytes += (blockRef.Range.Upper - blockRef.Range.Lower)
				}
			} else if _append.Children != nil {
				// With non-nil Children, this Append is for a directory, even if
				// Children is empty.  This is because we sometimes
				// have an Append with an empty children just to signify that
				// this is a directory.
				if fileInfo.FileType == pfs.FileType_FILE_TYPE_REGULAR {
					return nil, nil,
						fmt.Errorf("mixed dir and regular file %s/%s/%s, (this is likely a bug)", file.Commit.Repo.Name, file.Commit.ID, file.Path)
				}
				fileInfo.FileType = pfs.FileType_FILE_TYPE_DIR
				for child, add := range _append.Children {
					if !add {
						deletedChildren[child] = true
						continue
					}

					if !children[child] && !deletedChildren[child] {
						childFile := client.NewFile(commit.Repo.Name, commit.ID, child)
						if pfsserver.FileInShard(filterShard, childFile) {
							fileInfo.Children = append(
								fileInfo.Children,
								client.NewFile(commit.Repo.Name, commit.ID, child),
							)
							if recurse {
								childFileInfo, _, err := d.inspectFile(&pfs.File{
									Commit: file.Commit,
									Path:   child,
								}, filterShard, shard, from, recurse, unsafe, handle)
								if err != nil {
									return nil, nil, err
								}
								fileInfo.SizeBytes += childFileInfo.SizeBytes
							}
						}
					}
					children[child] = true
				}
			}
			// If Delete is true, then everything before this commit is irrelevant
			if _append.Delete || unsafe && handle != "" && _append.HandleDeletes[handle] {
				break
			}
			if fileInfo.CommitModified == nil {
				fileInfo.CommitModified = commit
				fileInfo.Modified = diffInfo.Finished
			}
			commit = _append.LastRef
			continue
		}
		commit = diffInfo.ParentCommit
	}
	if fileInfo.FileType == pfs.FileType_FILE_TYPE_NONE {
		return nil, nil, pfsserver.NewErrFileNotFound(file.Path, file.Commit.Repo.Name, file.Commit.ID)
	}
	return fileInfo, blockRefs, nil
}

// lastRef assumes the diffInfo file exists in finished
func (d *driver) lastRef(file *pfs.File, shard uint64) *pfs.Commit {
	commit := file.Commit
	for commit != nil {
		diffInfo, _ := d.diffs.get(client.NewDiff(commit.Repo.Name, commit.ID, shard))
		if _, ok := diffInfo.Appends[path.Clean(file.Path)]; ok {
			return commit
		}
		commit = diffInfo.ParentCommit
	}
	return nil
}

func (d *driver) createRepoState(repo *pfs.Repo) {
	if _, ok := d.diffs[repo.Name]; ok {
		return // this function is idempotent
	}
	d.diffs[repo.Name] = make(map[uint64]map[string]*pfs.DiffInfo)
	d.dags[repo.Name] = dag.NewDAG(nil)
	d.branches[repo.Name] = make(map[string]string)
}

// canonicalCommit finds the canonical way of referring to a commit
func (d *driver) canonicalCommit(commit *pfs.Commit) (*pfs.Commit, error) {
	if _, ok := d.branches[commit.Repo.Name]; !ok {
		return nil, pfsserver.NewErrRepoNotFound(commit.Repo.Name)
	}
	if commitID, ok := d.branches[commit.Repo.Name][commit.ID]; ok {
		return client.NewCommit(commit.Repo.Name, commitID), nil
	}
	return commit, nil
}

// branchParent finds the parent that should be used for a new commit being started on a branch
func (d *driver) branchParent(commit *pfs.Commit, branch string) (*pfs.Commit, error) {
	// canonicalCommit is the head of branch
	canonicalCommit, err := d.canonicalCommit(client.NewCommit(commit.Repo.Name, branch))
	if err != nil {
		return nil, err
	}
	if canonicalCommit.ID == branch {
		// first commit on this branch, return nil
		return nil, nil
	}
	if canonicalCommit.ID == commit.ID {
		// this commit is the head of branch
		// that's because this isn't the first shard of this commit we've seen
		for _, commitToDiffInfo := range d.diffs[commit.Repo.Name] {
			if diffInfo, ok := commitToDiffInfo[commit.ID]; ok {
				return diffInfo.ParentCommit, nil
			}
		}
		// reaching this code means that canonicalCommit resolved the branch to
		// a commit we've never seen (on any shard) which indicates a bug
		// elsewhere
		return nil, fmt.Errorf("unreachable")
	}
	return canonicalCommit, nil
}

func (d *driver) insertDiffInfo(diffInfo *pfs.DiffInfo) error {
	commit := diffInfo.Diff.Commit
	updateIndexes := true
	for _, commitToDiffInfo := range d.diffs[commit.Repo.Name] {
		if _, ok := commitToDiffInfo[diffInfo.Diff.Commit.ID]; ok {
			// we've already seen this diff, no need to update indexes
			updateIndexes = false
		}
	}
	if err := d.diffs.insert(diffInfo); err != nil {
		return err
	}
	if updateIndexes {
		if diffInfo.Branch != "" {
			if _, ok := d.diffs[commit.Repo.Name][diffInfo.Diff.Shard][diffInfo.Branch]; ok {
				return fmt.Errorf("branch %s conflicts with commit of the same name", diffInfo.Branch)
			}
			d.branches[commit.Repo.Name][diffInfo.Branch] = commit.ID
		}
		updateDAG(diffInfo, d.dags[commit.Repo.Name])
	}
	return nil
}

func updateDAG(diffInfo *pfs.DiffInfo, dag *dag.DAG) {
	if diffInfo.ParentCommit != nil {
		dag.NewNode(diffInfo.Diff.Commit.ID, []string{diffInfo.ParentCommit.ID})
	} else {
		dag.NewNode(diffInfo.Diff.Commit.ID, nil)
	}
}

func (d *driver) addDirs(diffInfo *pfs.DiffInfo, child *pfs.File, shard uint64) {
	childPath := child.Path
	dirPath := path.Dir(childPath)
	for {
		_append, ok := diffInfo.Appends[dirPath]
		if !ok {
<<<<<<< HEAD
			_append = &pfs.Append{FileType: pfs.FileType_FILE_TYPE_DIR}
=======
			_append = newAppend()
>>>>>>> ef5dfdd4
			diffInfo.Appends[dirPath] = _append
		}
		if _append.Children == nil {
			_append.Children = make(map[string]bool)
		}
		_append.Children[childPath] = true
		if diffInfo.ParentCommit != nil {
			_append.LastRef = d.lastRef(
				client.NewFile(diffInfo.ParentCommit.Repo.Name, diffInfo.ParentCommit.ID, dirPath),
				shard,
			)
		}
		if dirPath == "." {
			break
		}
		childPath = dirPath
		dirPath = path.Dir(childPath)
	}
}

func (d *driver) deleteFromDir(diffInfo *pfs.DiffInfo, child *pfs.File, shard uint64) {
	childPath := child.Path
	dirPath := path.Dir(childPath)

	_append, ok := diffInfo.Appends[dirPath]
	if !ok {
<<<<<<< HEAD
		_append = &pfs.Append{FileType: pfs.FileType_FILE_TYPE_DIR}
=======
		_append = newAppend()
>>>>>>> ef5dfdd4
		diffInfo.Appends[dirPath] = _append
	}
	if _append.Children == nil {
		_append.Children = make(map[string]bool)
	}
	// Basically, we only set the entry to false if it's not been
	// set to true.  If it's been set to true, that means that there
	// is a PutFile operation in this commit for this very same file,
	// so we don't want to remove the file from the directory.
	if !_append.Children[childPath] {
		_append.Children[childPath] = false
		if diffInfo.ParentCommit != nil {
			_append.LastRef = d.lastRef(
				client.NewFile(diffInfo.ParentCommit.Repo.Name, diffInfo.ParentCommit.ID, dirPath),
				shard,
			)
		}
	}
}

type fileReader struct {
	blockClient pfs.BlockAPIClient
	blockRefs   []*pfs.BlockRef
	index       int
	reader      io.Reader
	offset      int64
	size        int64
	ctx         context.Context
	cancel      context.CancelFunc
}

func newFileReader(blockClient pfs.BlockAPIClient, blockRefs []*pfs.BlockRef, offset int64, size int64) *fileReader {
	return &fileReader{
		blockClient: blockClient,
		blockRefs:   blockRefs,
		offset:      offset,
		size:        size,
	}
}

func (r *fileReader) blockRef() *pfs.BlockRef {
	return r.blockRefs[r.index]
}

func (r *fileReader) Read(data []byte) (int, error) {
	if r.reader == nil {
		// skip blocks as long as our offset is past the end of the current block
		for r.offset != 0 && r.index < len(r.blockRefs) && r.offset >= int64(pfsserver.ByteRangeSize(r.blockRef().Range)) {
			r.offset -= int64(pfsserver.ByteRangeSize(r.blockRef().Range))
			r.index++
		}
		if r.index == len(r.blockRefs) {
			return 0, io.EOF
		}
		var err error
		client := client.APIClient{BlockAPIClient: r.blockClient}
		r.reader, err = client.GetBlock(r.blockRef().Block.Hash, uint64(r.offset), uint64(r.size))
		if err != nil {
			return 0, err
		}
		r.offset = 0
		r.index++
	}
	size, err := r.reader.Read(data)
	if err != nil && err != io.EOF {
		return size, err
	}
	if err == io.EOF {
		r.reader = nil
	}
	r.size -= int64(size)
	if r.size == 0 {
		return size, io.EOF
	}
	if r.size < 0 {
		return 0, fmt.Errorf("read more than we need; this is likely a bug")
	}
	return size, nil
}

func (r *fileReader) Close() error {
	return nil
}

type diffMap map[string]map[uint64]map[string]*pfs.DiffInfo

func (d diffMap) get(diff *pfs.Diff) (_ *pfs.DiffInfo, ok bool) {
	shardMap, ok := d[diff.Commit.Repo.Name]
	if !ok {
		return nil, false
	}
	commitMap, ok := shardMap[diff.Shard]
	if !ok {
		return nil, false
	}
	diffInfo, ok := commitMap[diff.Commit.ID]
	return diffInfo, ok
}

func (d diffMap) insert(diffInfo *pfs.DiffInfo) error {
	diff := diffInfo.Diff
	shardMap, ok := d[diff.Commit.Repo.Name]
	if !ok {
		return pfsserver.NewErrRepoNotFound(diff.Commit.Repo.Name)
	}
	commitMap, ok := shardMap[diff.Shard]
	if !ok {
		commitMap = make(map[string]*pfs.DiffInfo)
		shardMap[diff.Shard] = commitMap
	}
	if _, ok = commitMap[diff.Commit.ID]; ok {
		return fmt.Errorf("commit %s/%s already exists", diff.Commit.Repo.Name, diff.Commit.ID)
	}
	commitMap[diff.Commit.ID] = diffInfo
	return nil
}

func (d diffMap) pop(diff *pfs.Diff) *pfs.DiffInfo {
	shardMap, ok := d[diff.Commit.Repo.Name]
	if !ok {
		return nil
	}
	commitMap, ok := shardMap[diff.Shard]
	if !ok {
		return nil
	}
	diffInfo := commitMap[diff.Commit.ID]
	delete(commitMap, diff.Commit.ID)
	return diffInfo
}

func coalesceHandles(_append *pfs.Append) {
	for _, blockRefs := range _append.Handles {
		_append.BlockRefs = append(_append.BlockRefs, blockRefs.BlockRef...)
	}
	for _, delete := range _append.HandleDeletes {
		if delete {
			_append.Delete = true
		}
		break
	}
	_append.Handles = nil
	_append.HandleDeletes = nil
}

func repoSet(repos []*pfs.Repo) map[string]bool {
	result := make(map[string]bool)
	for _, repo := range repos {
		result[repo.Name] = true
	}
	return result
}

func repoSetFromCommits(commits []*pfs.Commit) map[string]bool {
	result := make(map[string]bool)
	for _, commit := range commits {
		result[commit.Repo.Name] = true
	}
	return result
}

func newAppend() *pfs.Append {
	return &pfs.Append{
		Handles:       make(map[string]*pfs.BlockRefs),
		HandleDeletes: make(map[string]bool),
	}
}<|MERGE_RESOLUTION|>--- conflicted
+++ resolved
@@ -12,7 +12,6 @@
 	pfsserver "github.com/pachyderm/pachyderm/src/server/pfs"
 	"github.com/pachyderm/pachyderm/src/server/pkg/dag"
 	"github.com/pachyderm/pachyderm/src/server/pkg/metrics"
-	"go.pedge.io/lion"
 	"go.pedge.io/pb/go/google/protobuf"
 	"golang.org/x/net/context"
 	"google.golang.org/grpc"
@@ -516,18 +515,14 @@
 		return fmt.Errorf("commit %s/%s has already been finished", canonicalCommit.Repo.Name, canonicalCommit.ID)
 	}
 	d.addDirs(diffInfo, file, shard)
+	fmt.Printf("!!! Creating append\n")
+	defer func() {
+		fmt.Printf("!!! End of Driver PutFile() append: %v\n", diffInfo.Appends[path.Clean(file.Path)])
+	}()
 	_append, ok := diffInfo.Appends[path.Clean(file.Path)]
 	if !ok {
-<<<<<<< HEAD
-		_append = &pfs.Append{
-			Handles:  make(map[string]*pfs.BlockRefs),
-			FileType: pfs.FileType_FILE_TYPE_REGULAR,
-		}
-=======
-		_append = newAppend()
->>>>>>> ef5dfdd4
-	}
-	defer func() { lion.Printf("append: %p %+v\n", _append, _append) }()
+		_append = newAppend(pfs.FileType_FILE_TYPE_REGULAR)
+	}
 	if diffInfo.ParentCommit != nil {
 		_append.LastRef = d.lastRef(
 			client.NewFile(diffInfo.ParentCommit.Repo.Name, diffInfo.ParentCommit.ID, file.Path),
@@ -585,11 +580,7 @@
 	d.addDirs(diffInfo, file, shard)
 	_append, ok := diffInfo.Appends[path.Clean(file.Path)]
 	if !ok {
-<<<<<<< HEAD
-		_append = &pfs.Append{FileType: pfs.FileType_FILE_TYPE_DIR}
-=======
-		_append = newAppend()
->>>>>>> ef5dfdd4
+		_append = newAppend(pfs.FileType_FILE_TYPE_DIR)
 	}
 	if diffInfo.ParentCommit != nil {
 		_append.LastRef = d.lastRef(
@@ -711,16 +702,15 @@
 	if _append, ok := diffInfo.Appends[cleanPath]; !ok {
 		// we have no append for this file, we create on so that we can set the
 		// Delete flag in it
-		diffInfo.Appends[cleanPath] = newAppend()
+		diffInfo.Appends[cleanPath] = newAppend(pfs.FileType_FILE_TYPE_NONE)
 	} else if unsafe {
 		// we have an append for this file and unsafe is true so we need to modify the append
 		if handle == "" {
-			diffInfo.Appends[cleanPath] = newAppend()
+			diffInfo.Appends[cleanPath] = newAppend(pfs.FileType_FILE_TYPE_NONE)
 		} else {
 			delete(_append.Handles, handle)
 		}
 	}
-	defer func() { lion.Printf("append: %+v\n", diffInfo.Appends[cleanPath]) }()
 	if !unsafe || handle == "" {
 		diffInfo.Appends[cleanPath].Delete = true
 	} else {
@@ -991,6 +981,7 @@
 	}
 	for commit != nil && (from == nil || commit.ID != from.ID) {
 		diffInfo, ok := d.diffs.get(client.NewDiff(commit.Repo.Name, commit.ID, shard))
+		fmt.Printf("!!! inspectFile diffInfo: %v\n", diffInfo)
 		if !ok {
 			return nil, nil, pfsserver.NewErrCommitNotFound(commit.Repo.Name, commit.ID)
 		}
@@ -999,16 +990,10 @@
 			continue
 		}
 		if _append, ok := diffInfo.Appends[path.Clean(file.Path)]; ok {
-<<<<<<< HEAD
-			if _append.FileType == pfs.FileType_FILE_TYPE_NONE && !_append.Delete {
+			if _append.FileType == pfs.FileType_FILE_TYPE_NONE && !_append.Delete && len(_append.HandleDeletes) == 0 {
 				return nil, nil, fmt.Errorf("the append for %s has file type NONE, this is likely a bug", path.Clean(file.Path))
-=======
-			lion.Printf("inspect append: %p %+v\n", _append, _append)
-			if len(_append.BlockRefs) == 0 && len(_append.Handles) == 0 && _append.Children == nil && !_append.Delete {
-				return nil, nil, fmt.Errorf("the append for %s does not correspond to a file or a directory, and does not signify deletion; this is likely a bug", path.Clean(file.Path))
->>>>>>> ef5dfdd4
-			}
-			if len(_append.BlockRefs) > 0 || len(_append.Handles) > 0 {
+			}
+			if _append.FileType == pfs.FileType_FILE_TYPE_REGULAR {
 				if fileInfo.FileType == pfs.FileType_FILE_TYPE_DIR {
 					return nil, nil,
 						fmt.Errorf("mixed dir and regular file %s/%s/%s, (this is likely a bug)", file.Commit.Repo.Name, file.Commit.ID, file.Path)
@@ -1017,6 +1002,7 @@
 					// the first time we find out it's a regular file we check
 					// the file shard, dirs get returned regardless of sharding,
 					// since they might have children from any shard
+					fmt.Printf("!!! Inside loop - FNF\n")
 					if !pfsserver.FileInShard(filterShard, file) {
 						return nil, nil, pfsserver.NewErrFileNotFound(file.Path, file.Commit.Repo.Name, file.Commit.ID)
 					}
@@ -1036,7 +1022,7 @@
 				for _, blockRef := range filtered {
 					fileInfo.SizeBytes += (blockRef.Range.Upper - blockRef.Range.Lower)
 				}
-			} else if _append.Children != nil {
+			} else if _append.FileType == pfs.FileType_FILE_TYPE_DIR {
 				// With non-nil Children, this Append is for a directory, even if
 				// Children is empty.  This is because we sometimes
 				// have an Append with an empty children just to signify that
@@ -1088,6 +1074,7 @@
 		commit = diffInfo.ParentCommit
 	}
 	if fileInfo.FileType == pfs.FileType_FILE_TYPE_NONE {
+		fmt.Printf("!!! end of inspect file - FNF\n")
 		return nil, nil, pfsserver.NewErrFileNotFound(file.Path, file.Commit.Repo.Name, file.Commit.ID)
 	}
 	return fileInfo, blockRefs, nil
@@ -1191,11 +1178,7 @@
 	for {
 		_append, ok := diffInfo.Appends[dirPath]
 		if !ok {
-<<<<<<< HEAD
-			_append = &pfs.Append{FileType: pfs.FileType_FILE_TYPE_DIR}
-=======
-			_append = newAppend()
->>>>>>> ef5dfdd4
+			_append = newAppend(pfs.FileType_FILE_TYPE_DIR)
 			diffInfo.Appends[dirPath] = _append
 		}
 		if _append.Children == nil {
@@ -1222,11 +1205,7 @@
 
 	_append, ok := diffInfo.Appends[dirPath]
 	if !ok {
-<<<<<<< HEAD
-		_append = &pfs.Append{FileType: pfs.FileType_FILE_TYPE_DIR}
-=======
-		_append = newAppend()
->>>>>>> ef5dfdd4
+		_append = newAppend(pfs.FileType_FILE_TYPE_DIR)
 		diffInfo.Appends[dirPath] = _append
 	}
 	if _append.Children == nil {
@@ -1388,9 +1367,10 @@
 	return result
 }
 
-func newAppend() *pfs.Append {
+func newAppend(filetype pfs.FileType) *pfs.Append {
 	return &pfs.Append{
 		Handles:       make(map[string]*pfs.BlockRefs),
 		HandleDeletes: make(map[string]bool),
+		FileType:      filetype,
 	}
 }