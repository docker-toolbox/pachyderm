--- conflicted
+++ resolved
@@ -155,15 +155,12 @@
 	return d, nil
 }
 
-<<<<<<< HEAD
-=======
 // newLocalDriver creates a driver using an local etcd instance.  This
 // function is intended for testing purposes
 func newLocalDriver(blockAddress string, etcdPrefix string, storagePrefix string) (*driver, error) {
 	return newDriver(blockAddress, []string{"localhost:32379"}, etcdPrefix, defaultTreeCacheSize, storagePrefix)
 }
 
->>>>>>> e9a48235
 // getPachClient() initializes the connection that the pfs driver has with the
 // Pachyderm object API and auth API, and blocks until the connection is
 // established
