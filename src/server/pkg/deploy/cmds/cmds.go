--- conflicted
+++ resolved
@@ -62,10 +62,7 @@
 					if err != nil {
 						return fmt.Errorf("volume size needs to be an integer; instead got %v", args[3])
 					}
-<<<<<<< HEAD
 					assets.WriteGoogleAssets(out, uint64(shards), args[1], volumeName, volumeSize, registry, version)
-=======
-					assets.WriteGoogleAssets(out, uint64(shards), args[1], volumeName, volumeSize, version)
 				case "microsoft":
 					if len(args) != 4 {
 						return fmt.Errorf("expected 4 args, got %d", len(args))
@@ -75,7 +72,6 @@
 						return fmt.Errorf("storage-account-key needs to be base64 encoded; instead got '%v'", args[3])
 					}
 					assets.WriteMicrosoftAssets(out, uint64(shards), args[1], args[2], args[3], "", 0, version)
->>>>>>> b41704bf
 				}
 			}
 			if !dryRun {
