--- conflicted
+++ resolved
@@ -38,20 +38,10 @@
 	maxLogItems = 10
 )
 
-<<<<<<< HEAD
-=======
 var (
 	errSpecialFile = errors.New("cannot upload special file")
 )
 
-// Input is a generic input object that can either be a pipeline input or
-// a job input.  It only defines the attributes that the worker cares about.
-type Input struct {
-	Name string
-	Lazy bool
-}
-
->>>>>>> 07076bb2
 // APIServer implements the worker API
 type APIServer struct {
 	pachClient *client.APIClient
