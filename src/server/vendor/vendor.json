{
	"comment": "",
	"ignore": "test",
	"package": [
		{
			"checksumSHA1": "8pnf4BixJlUPjx/FEJfHhF6WUNQ=",
			"path": "cloud.google.com/go",
			"revision": "26c51a4b926600974ac13b874190befe27712cfd",
			"revisionTime": "2017-12-15T10:41:09Z"
		},
		{
			"checksumSHA1": "AH7jcN7pvaPDU6UjHdpT081DDGk=",
			"path": "cloud.google.com/go/compute/metadata",
			"revision": "26c51a4b926600974ac13b874190befe27712cfd",
			"revisionTime": "2017-12-15T10:41:09Z"
		},
		{
			"checksumSHA1": "/ixPd+hSgsbAjBI/fPqmHtTFRM8=",
			"path": "cloud.google.com/go/iam",
			"revision": "26c51a4b926600974ac13b874190befe27712cfd",
			"revisionTime": "2017-12-15T10:41:09Z"
		},
		{
			"checksumSHA1": "+2A2Mazq65iiT8xIDgSh5cypBSQ=",
			"path": "cloud.google.com/go/internal",
			"revision": "26c51a4b926600974ac13b874190befe27712cfd",
			"revisionTime": "2017-12-15T10:41:09Z"
		},
		{
			"checksumSHA1": "MCns2LLZtUZEx6JWyYBrcbSuTXg=",
			"path": "cloud.google.com/go/internal/optional",
			"revision": "26c51a4b926600974ac13b874190befe27712cfd",
			"revisionTime": "2017-12-15T10:41:09Z"
		},
		{
			"checksumSHA1": "lzik3Y+95WGodN3AHN/ZS+WF5x4=",
			"path": "cloud.google.com/go/internal/version",
			"revision": "26c51a4b926600974ac13b874190befe27712cfd",
			"revisionTime": "2017-12-15T10:41:09Z"
		},
		{
			"checksumSHA1": "5sCpNs1HCyUxFkKhVZRmBXxnEHQ=",
			"path": "cloud.google.com/go/storage",
			"revision": "26c51a4b926600974ac13b874190befe27712cfd",
			"revisionTime": "2017-12-15T10:41:09Z"
		},
		{
			"checksumSHA1": "T1DpzOaZGsKlUq16elkdwF6ddsU=",
			"path": "github.com/Azure/azure-sdk-for-go/storage",
			"revision": "91f3d4a4d024e3c0d4d9412916d05cf84504a616",
			"revisionTime": "2016-10-05T01:22:46Z"
		},
		{
			"checksumSHA1": "hRYKUqFTln4a5LQXvw6zW/2xmHo=",
			"path": "github.com/OneOfOne/xxhash",
			"revision": "74ace4fe5525ef62ce28d5093d6b0faaa6a575f3",
			"revisionTime": "2018-07-23T16:30:02Z"
		},
		{
			"checksumSHA1": "9Ob5JNGzi/pGXYMuHclig69IHPk=",
			"path": "github.com/PuerkitoBio/purell",
			"revision": "8a290539e2e8629dbc4e6bad948158f790ec31f4",
			"revisionTime": "2016-07-28T01:56:03Z"
		},
		{
			"checksumSHA1": "pvmScnaMFuAVLTxxOWjhGZBgPkg=",
			"path": "github.com/PuerkitoBio/urlesc",
			"revision": "5bd2802263f21d8788851d5305584c82a5c75d7e",
			"revisionTime": "2016-07-26T15:08:25Z"
		},
		{
			"checksumSHA1": "yVs1sHPDWscj/tLPet5hLa2CwVw=",
			"path": "github.com/aws/aws-sdk-go/aws",
			"revision": "a881d8ac1079e5f917d926c04c32ace8a9f68d22",
			"revisionTime": "2017-09-21T17:44:04Z"
		},
		{
			"checksumSHA1": "Y9W+4GimK4Fuxq+vyIskVYFRnX4=",
			"path": "github.com/aws/aws-sdk-go/aws/awserr",
			"revision": "a881d8ac1079e5f917d926c04c32ace8a9f68d22",
			"revisionTime": "2017-09-21T17:44:04Z"
		},
		{
			"checksumSHA1": "yyYr41HZ1Aq0hWc3J5ijXwYEcac=",
			"path": "github.com/aws/aws-sdk-go/aws/awsutil",
			"revision": "a881d8ac1079e5f917d926c04c32ace8a9f68d22",
			"revisionTime": "2017-09-21T17:44:04Z"
		},
		{
			"checksumSHA1": "n98FANpNeRT5kf6pizdpI7nm6Sw=",
			"path": "github.com/aws/aws-sdk-go/aws/client",
			"revision": "a881d8ac1079e5f917d926c04c32ace8a9f68d22",
			"revisionTime": "2017-09-21T17:44:04Z"
		},
		{
			"checksumSHA1": "ieAJ+Cvp/PKv1LpUEnUXpc3OI6E=",
			"path": "github.com/aws/aws-sdk-go/aws/client/metadata",
			"revision": "a881d8ac1079e5f917d926c04c32ace8a9f68d22",
			"revisionTime": "2017-09-21T17:44:04Z"
		},
		{
			"checksumSHA1": "7/8j/q0TWtOgXyvEcv4B2Dhl00o=",
			"path": "github.com/aws/aws-sdk-go/aws/corehandlers",
			"revision": "a881d8ac1079e5f917d926c04c32ace8a9f68d22",
			"revisionTime": "2017-09-21T17:44:04Z"
		},
		{
			"checksumSHA1": "Y+cPwQL0dZMyqp3wI+KJWmA9KQ8=",
			"path": "github.com/aws/aws-sdk-go/aws/credentials",
			"revision": "a881d8ac1079e5f917d926c04c32ace8a9f68d22",
			"revisionTime": "2017-09-21T17:44:04Z"
		},
		{
			"checksumSHA1": "u3GOAJLmdvbuNUeUEcZSEAOeL/0=",
			"path": "github.com/aws/aws-sdk-go/aws/credentials/ec2rolecreds",
			"revision": "a881d8ac1079e5f917d926c04c32ace8a9f68d22",
			"revisionTime": "2017-09-21T17:44:04Z"
		},
		{
			"checksumSHA1": "NUJUTWlc1sV8b7WjfiYc4JZbXl0=",
			"path": "github.com/aws/aws-sdk-go/aws/credentials/endpointcreds",
			"revision": "a881d8ac1079e5f917d926c04c32ace8a9f68d22",
			"revisionTime": "2017-09-21T17:44:04Z"
		},
		{
			"checksumSHA1": "JEYqmF83O5n5bHkupAzA6STm0no=",
			"path": "github.com/aws/aws-sdk-go/aws/credentials/stscreds",
			"revision": "a881d8ac1079e5f917d926c04c32ace8a9f68d22",
			"revisionTime": "2017-09-21T17:44:04Z"
		},
		{
			"checksumSHA1": "ZdtYh3ZHSgP/WEIaqwJHTEhpkbs=",
			"path": "github.com/aws/aws-sdk-go/aws/defaults",
			"revision": "a881d8ac1079e5f917d926c04c32ace8a9f68d22",
			"revisionTime": "2017-09-21T17:44:04Z"
		},
		{
			"checksumSHA1": "/EXbk/z2TWjWc1Hvb4QYs3Wmhb8=",
			"path": "github.com/aws/aws-sdk-go/aws/ec2metadata",
			"revision": "a881d8ac1079e5f917d926c04c32ace8a9f68d22",
			"revisionTime": "2017-09-21T17:44:04Z"
		},
		{
			"checksumSHA1": "9m1xgEyBFdm/1KIyHh+FQa9u6sE=",
			"path": "github.com/aws/aws-sdk-go/aws/endpoints",
			"revision": "a881d8ac1079e5f917d926c04c32ace8a9f68d22",
			"revisionTime": "2017-09-21T17:44:04Z"
		},
		{
			"checksumSHA1": "n/tgGgh0wICYu+VDYSqlsRy4w9s=",
			"path": "github.com/aws/aws-sdk-go/aws/request",
			"revision": "a881d8ac1079e5f917d926c04c32ace8a9f68d22",
			"revisionTime": "2017-09-21T17:44:04Z"
		},
		{
			"checksumSHA1": "HcGL4e6Uep4/80eCUI5xkcWjpQ0=",
			"path": "github.com/aws/aws-sdk-go/aws/session",
			"revision": "a881d8ac1079e5f917d926c04c32ace8a9f68d22",
			"revisionTime": "2017-09-21T17:44:04Z"
		},
		{
			"checksumSHA1": "iywvraxbXf3A/FOzFWjKfBBEQRA=",
			"path": "github.com/aws/aws-sdk-go/aws/signer/v4",
			"revision": "a881d8ac1079e5f917d926c04c32ace8a9f68d22",
			"revisionTime": "2017-09-21T17:44:04Z"
		},
		{
			"checksumSHA1": "04ypv4x12l4q0TksA1zEVsmgpvw=",
			"path": "github.com/aws/aws-sdk-go/internal/shareddefaults",
			"revision": "a881d8ac1079e5f917d926c04c32ace8a9f68d22",
			"revisionTime": "2017-09-21T17:44:04Z"
		},
		{
			"checksumSHA1": "sgft7A0lRCVD7QBogydg46lr3NM=",
			"path": "github.com/aws/aws-sdk-go/private/endpoints",
			"revision": "d2325e41fca90352e50602f08f7113348263bb5f",
			"revisionTime": "2016-06-07T21:17:11Z"
		},
		{
			"checksumSHA1": "wk7EyvDaHwb5qqoOP/4d3cV0708=",
			"path": "github.com/aws/aws-sdk-go/private/protocol",
			"revision": "a881d8ac1079e5f917d926c04c32ace8a9f68d22",
			"revisionTime": "2017-09-21T17:44:04Z"
		},
		{
			"checksumSHA1": "O6hcK24yI6w7FA+g4Pbr+eQ7pys=",
			"path": "github.com/aws/aws-sdk-go/private/protocol/json/jsonutil",
			"revision": "a881d8ac1079e5f917d926c04c32ace8a9f68d22",
			"revisionTime": "2017-09-21T17:44:04Z"
		},
		{
			"checksumSHA1": "R00RL5jJXRYq1iiK1+PGvMfvXyM=",
			"path": "github.com/aws/aws-sdk-go/private/protocol/jsonrpc",
			"revision": "a881d8ac1079e5f917d926c04c32ace8a9f68d22",
			"revisionTime": "2017-09-21T17:44:04Z"
		},
		{
			"checksumSHA1": "ZqY5RWavBLWTo6j9xqdyBEaNFRk=",
			"path": "github.com/aws/aws-sdk-go/private/protocol/query",
			"revision": "a881d8ac1079e5f917d926c04c32ace8a9f68d22",
			"revisionTime": "2017-09-21T17:44:04Z"
		},
		{
			"checksumSHA1": "Drt1JfLMa0DQEZLWrnMlTWaIcC8=",
			"path": "github.com/aws/aws-sdk-go/private/protocol/query/queryutil",
			"revision": "a881d8ac1079e5f917d926c04c32ace8a9f68d22",
			"revisionTime": "2017-09-21T17:44:04Z"
		},
		{
			"checksumSHA1": "VCTh+dEaqqhog5ncy/WTt9+/gFM=",
			"path": "github.com/aws/aws-sdk-go/private/protocol/rest",
			"revision": "a881d8ac1079e5f917d926c04c32ace8a9f68d22",
			"revisionTime": "2017-09-21T17:44:04Z"
		},
		{
			"checksumSHA1": "ODo+ko8D6unAxZuN1jGzMcN4QCc=",
			"path": "github.com/aws/aws-sdk-go/private/protocol/restxml",
			"revision": "a881d8ac1079e5f917d926c04c32ace8a9f68d22",
			"revisionTime": "2017-09-21T17:44:04Z"
		},
		{
			"checksumSHA1": "0qYPUga28aQVkxZgBR3Z86AbGUQ=",
			"path": "github.com/aws/aws-sdk-go/private/protocol/xml/xmlutil",
			"revision": "a881d8ac1079e5f917d926c04c32ace8a9f68d22",
			"revisionTime": "2017-09-21T17:44:04Z"
		},
		{
			"checksumSHA1": "wZbHPxkyYsr5h6GW5OVh9qIMZR8=",
			"path": "github.com/aws/aws-sdk-go/private/signer/v4",
			"revision": "d2325e41fca90352e50602f08f7113348263bb5f",
			"revisionTime": "2016-06-07T21:17:11Z"
		},
		{
			"checksumSHA1": "Eo9yODN5U99BK0pMzoqnBm7PCrY=",
			"path": "github.com/aws/aws-sdk-go/private/waiter",
			"revision": "0bba0f7f68dc6317b2715daf5b4e4815889b1d73",
			"revisionTime": "2017-02-11T21:41:47Z"
		},
		{
			"checksumSHA1": "yLW2gMdEScNPLFqrQLdgF4+V2zQ=",
			"path": "github.com/aws/aws-sdk-go/service/cloudfront/sign",
			"revision": "a881d8ac1079e5f917d926c04c32ace8a9f68d22",
			"revisionTime": "2017-09-21T17:44:04Z"
		},
		{
			"checksumSHA1": "SEKg+cGyOj6dKdK5ltUHsoL4R4Y=",
			"path": "github.com/aws/aws-sdk-go/service/s3",
			"revision": "a881d8ac1079e5f917d926c04c32ace8a9f68d22",
			"revisionTime": "2017-09-21T17:44:04Z"
		},
		{
			"checksumSHA1": "phx6kXySJIL3mI9LvzqTRaAXXUU=",
			"path": "github.com/aws/aws-sdk-go/service/s3/s3Manager",
			"revision": "d2325e41fca90352e50602f08f7113348263bb5f",
			"revisionTime": "2016-06-07T21:17:11Z"
		},
		{
			"checksumSHA1": "RVrBBPDYg3ViwQDLBanFehkdqkM=",
			"path": "github.com/aws/aws-sdk-go/service/s3/s3iface",
			"revision": "a881d8ac1079e5f917d926c04c32ace8a9f68d22",
			"revisionTime": "2017-09-21T17:44:04Z"
		},
		{
			"checksumSHA1": "J/KfzbCQZ1xA0vuZJpQvbIvEIr8=",
			"path": "github.com/aws/aws-sdk-go/service/s3/s3manager",
			"revision": "a881d8ac1079e5f917d926c04c32ace8a9f68d22",
			"revisionTime": "2017-09-21T17:44:04Z"
		},
		{
			"checksumSHA1": "TTrV1Uhw0z9RC5EM+x3HNj5yS6E=",
			"path": "github.com/aws/aws-sdk-go/service/storagegateway",
			"revision": "a881d8ac1079e5f917d926c04c32ace8a9f68d22",
			"revisionTime": "2017-09-21T17:44:04Z"
		},
		{
			"checksumSHA1": "MerduaV3PxtZAWvOGpgoBIglo38=",
			"path": "github.com/aws/aws-sdk-go/service/sts",
			"revision": "a881d8ac1079e5f917d926c04c32ace8a9f68d22",
			"revisionTime": "2017-09-21T17:44:04Z"
		},
		{
			"checksumSHA1": "spyv5/YFBjYyZLZa1U2LBfDR8PM=",
			"path": "github.com/beorn7/perks/quantile",
			"revision": "4c0e84591b9aa9e6dcfdf3e020114cd81f89d5f9",
			"revisionTime": "2016-08-04T10:47:26Z"
		},
		{
			"checksumSHA1": "r1CX8/M/ipvntOfH0rT9jOQ6fdM=",
			"path": "github.com/cloudfoundry-incubator/candiedyaml",
			"revision": "99c3df83b51532e3615f851d8c2dbb638f5313bf",
			"revisionTime": "2016-04-29T08:01:25Z"
		},
		{
			"checksumSHA1": "qFaKrhSla38BRAyaGz2UaZvH/Dk=",
			"path": "github.com/coreos/bbolt",
			"revision": "af9db2027c98c61ecd8e17caa5bd265792b9b9a2",
			"revisionTime": "2018-03-18T00:15:26Z"
		},
		{
			"checksumSHA1": "7uspQtEpYuBxaxrBTcxa+ZfiuJo=",
			"path": "github.com/coreos/etcd/auth/authpb",
			"revision": "e52a985a3a69412635cc0ce6411af10e0c5af20b",
			"revisionTime": "2017-02-13T21:30:31Z"
		},
		{
			"checksumSHA1": "d/S4od+8MDo5h9kS1UERyyLlklQ=",
			"path": "github.com/coreos/etcd/clientv3",
			"revision": "6fb99a858598cf001f545e1253fea004f1e0510b",
			"revisionTime": "2017-02-05T05:28:56Z"
		},
		{
			"checksumSHA1": "HWGjJoAdeVaq4dqkSKF6iYQj1aY=",
			"path": "github.com/coreos/etcd/clientv3/concurrency",
			"revision": "f5fc6649fee88d31513eb3afed0ddd3729a2ccf3",
			"revisionTime": "2017-06-05T23:47:59Z"
		},
		{
			"checksumSHA1": "lY/Ca8yCqHV9cv0BQU88br59VeI=",
			"path": "github.com/coreos/etcd/etcdserver/api/v3rpc/rpctypes",
			"revision": "6fb99a858598cf001f545e1253fea004f1e0510b",
			"revisionTime": "2017-02-05T05:28:56Z"
		},
		{
			"checksumSHA1": "KtZXQeJEDvaMXiqxG1DKUw+BdJ8=",
			"path": "github.com/coreos/etcd/etcdserver/etcdserverpb",
			"revision": "6fb99a858598cf001f545e1253fea004f1e0510b",
			"revisionTime": "2017-02-05T05:28:56Z"
		},
		{
			"checksumSHA1": "PAnQN6F8iZuIfu9HHOORyVFaaOA=",
			"path": "github.com/coreos/etcd/mvcc/mvccpb",
			"revision": "e52a985a3a69412635cc0ce6411af10e0c5af20b",
			"revisionTime": "2017-02-13T21:30:31Z"
		},
		{
			"checksumSHA1": "BJXHEdzHxRPmVnt6GFaPpwgns2c=",
			"path": "github.com/coreos/go-etcd/etcd",
			"revision": "003851be7bb0694fe3cc457a49529a19388ee7cf",
			"revisionTime": "2015-10-26T16:03:18Z"
		},
		{
			"checksumSHA1": "5g4gVjxDJzTdjMYTat1AtAyDjNI=",
			"path": "github.com/cpuguy83/go-md2man/md2man",
			"revision": "2724a9c9051aa62e9cca11304e7dd518e9e41599",
			"revisionTime": "2016-01-05T01:15:47Z"
		},
		{
			"checksumSHA1": "5rPfda8jFccr3A6heL+JAmi9K9g=",
			"path": "github.com/davecgh/go-spew/spew",
			"revision": "5215b55f46b2b919f50a1df0eaa5886afe4e3b3d",
			"revisionTime": "2015-11-05T21:09:06Z"
		},
		{
			"checksumSHA1": "Qk4+xBppOaeKObZoN98MalFuw6g=",
			"path": "github.com/docker/docker/api/types/mount",
			"revision": "9bd8c1d3321d1b264e84ff5fba4dc04730c264f3",
			"revisionTime": "2016-10-11T22:47:47Z"
		},
		{
			"checksumSHA1": "rr85dgAi6P2X5AlID3La84ek83U=",
			"path": "github.com/docker/docker/api/types/swarm",
			"revision": "9bd8c1d3321d1b264e84ff5fba4dc04730c264f3",
			"revisionTime": "2016-10-11T22:47:47Z"
		},
		{
			"checksumSHA1": "Vn60086xCfe2Q4+mbWh/UbKBwUc=",
			"path": "github.com/docker/docker/opts",
			"revision": "f6ff9acc63a0e8203a36e2e357059089923c2a49",
			"revisionTime": "2016-06-07T22:02:23Z"
		},
		{
			"checksumSHA1": "OShlvanyvyee8I0/kdmLuOEOF5w=",
			"path": "github.com/docker/docker/pkg/archive",
			"revision": "f6ff9acc63a0e8203a36e2e357059089923c2a49",
			"revisionTime": "2016-06-07T22:02:23Z"
		},
		{
			"checksumSHA1": "EONnM7E8xCzJCAbX1rhayK6knwM=",
			"path": "github.com/docker/docker/pkg/fileutils",
			"revision": "f6ff9acc63a0e8203a36e2e357059089923c2a49",
			"revisionTime": "2016-06-07T22:02:23Z"
		},
		{
			"checksumSHA1": "p6Ud4Yf1ywWy20YxXF1RU4yhTio=",
			"path": "github.com/docker/docker/pkg/homedir",
			"revision": "f6ff9acc63a0e8203a36e2e357059089923c2a49",
			"revisionTime": "2016-06-07T22:02:23Z"
		},
		{
			"checksumSHA1": "iP5slJJPRZUm0rfdII8OiATAACA=",
			"path": "github.com/docker/docker/pkg/idtools",
			"revision": "f6ff9acc63a0e8203a36e2e357059089923c2a49",
			"revisionTime": "2016-06-07T22:02:23Z"
		},
		{
			"checksumSHA1": "qZRYSh0QLpvPC6Z83CwG59kSi8k=",
			"path": "github.com/docker/docker/pkg/ioutils",
			"revision": "f6ff9acc63a0e8203a36e2e357059089923c2a49",
			"revisionTime": "2016-06-07T22:02:23Z"
		},
		{
			"checksumSHA1": "ndnAFCfsGC3upNQ6jAEwzxcurww=",
			"path": "github.com/docker/docker/pkg/longpath",
			"revision": "f6ff9acc63a0e8203a36e2e357059089923c2a49",
			"revisionTime": "2016-06-07T22:02:23Z"
		},
		{
			"checksumSHA1": "rArZ5mYIe9I1L5PRQOJu8BwafFw=",
			"path": "github.com/docker/docker/pkg/pools",
			"revision": "f6ff9acc63a0e8203a36e2e357059089923c2a49",
			"revisionTime": "2016-06-07T22:02:23Z"
		},
		{
			"checksumSHA1": "txf3EORYff4hO6PEvwBm2lyh1MU=",
			"path": "github.com/docker/docker/pkg/promise",
			"revision": "f6ff9acc63a0e8203a36e2e357059089923c2a49",
			"revisionTime": "2016-06-07T22:02:23Z"
		},
		{
			"checksumSHA1": "YDYbS5U2mDwfcOUJ6M09cP6Bubg=",
			"path": "github.com/docker/docker/pkg/stdcopy",
			"revision": "f6ff9acc63a0e8203a36e2e357059089923c2a49",
			"revisionTime": "2016-06-07T22:02:23Z"
		},
		{
			"checksumSHA1": "Eh3iu/9RzHzNY4vHHPKaZISAgBo=",
			"path": "github.com/docker/docker/pkg/system",
			"revision": "f6ff9acc63a0e8203a36e2e357059089923c2a49",
			"revisionTime": "2016-06-07T22:02:23Z"
		},
		{
			"checksumSHA1": "UmXGieuTJQOzJPspPJTVKKKMiUA=",
			"path": "github.com/docker/go-units",
			"revision": "0dadbb0345b35ec7ef35e228dabb8de89a65bf52",
			"revisionTime": "2017-01-27T09:51:30Z"
		},
		{
			"checksumSHA1": "XTQr6C7h0TI9pePTNBPVg0jTlpI=",
			"path": "github.com/emicklei/go-restful",
			"revision": "212b8fee4e25641d01192b1413c6dae9f8545c20",
			"revisionTime": "2016-06-03T06:26:20Z"
		},
		{
			"checksumSHA1": "u8OBIxT092B+GShtrcph7JFcH2s=",
			"path": "github.com/emicklei/go-restful-swagger12",
			"revision": "7524189396c68dc4b04d53852f9edc00f816b123",
			"revisionTime": "2017-09-26T06:31:55Z"
		},
		{
			"checksumSHA1": "3xWz4fZ9xW+CfADpYoPFcZCYJ4E=",
			"path": "github.com/emicklei/go-restful/log",
			"revision": "212b8fee4e25641d01192b1413c6dae9f8545c20",
			"revisionTime": "2016-06-03T06:26:20Z"
		},
		{
			"checksumSHA1": "tGmEgGsqTY3Qel4yz+zoOrtkARw=",
			"path": "github.com/facebookgo/atomicfile",
			"revision": "2de1f203e7d5e386a6833233882782932729f27e",
			"revisionTime": "2015-10-19T16:08:06Z"
		},
		{
			"checksumSHA1": "HxLgEioMr6ivp8hcu72EqkWe1pE=",
			"path": "github.com/facebookgo/pidfile",
			"revision": "f242e2999868dcd267a2b86e49ce1f9cf9e15b16",
			"revisionTime": "2015-06-12T19:16:47Z"
		},
		{
			"checksumSHA1": "kR64D1QzAOSM9LHOnTPdbigC8q0=",
			"path": "github.com/fatih/camelcase",
			"revision": "44e46d280b43ec1531bb25252440e34f1b800b65",
			"revisionTime": "2017-10-27T10:42:57Z"
		},
		{
			"checksumSHA1": "gkRIq2AsG0e/ngNfqW+IF/zr9o8=",
			"path": "github.com/fatih/color",
			"revision": "533cd7fd8a85905f67a1753afb4deddc85ea174f",
			"revisionTime": "2016-03-17T09:31:53Z"
		},
		{
			"checksumSHA1": "5BP5xofo0GoFi6FtgqFFbmHyUKI=",
			"path": "github.com/fatih/structs",
			"revision": "ebf56d35bba727c68ac77f56f2fcf90b181851aa",
			"revisionTime": "2018-01-23T06:50:59Z"
		},
		{
			"checksumSHA1": "7WAZw/34G2kDc19trqToy8KXah4=",
			"path": "github.com/fsouza/go-dockerclient",
			"revision": "4bae70ae976745ea1cd0db139b53f83a7bcb898d",
			"revisionTime": "2016-10-08T02:09:44Z"
		},
		{
			"checksumSHA1": "l2w6jertyAzSdcdKIXnHm02X8Jk=",
			"path": "github.com/ghodss/yaml",
			"revision": "aa0c862057666179de291b67d9f093d12b5a8473",
			"revisionTime": "2016-06-04T00:29:25Z"
		},
		{
			"checksumSHA1": "FfdxnQ4CZVJJvG4BC1fWavgperI=",
			"path": "github.com/go-ini/ini",
			"revision": "72ba3e6b9e6b87e0c74c9a7a4dc86e8dd8ba4355",
			"revisionTime": "2016-06-01T19:11:21Z"
		},
		{
			"checksumSHA1": "Au2qpfa4VkYqoEUjkd+pAzyL2cc=",
			"path": "github.com/go-openapi/jsonpointer",
			"revision": "46af16f9f7b149af66e5d1bd010e3574dc06de98",
			"revisionTime": "2016-07-04T18:59:06Z"
		},
		{
			"checksumSHA1": "jzzeiYHpHiEhmBNVQlBFw5Knvh0=",
			"path": "github.com/go-openapi/jsonreference",
			"revision": "13c6e3589ad90f49bd3e3bbe2c2cb3d7a4142272",
			"revisionTime": "2016-07-04T19:01:45Z"
		},
		{
			"checksumSHA1": "6QkdP1VGwazrtwSbzHeKAjdZJSE=",
			"path": "github.com/go-openapi/spec",
			"revision": "8f2b3d0e3aa15100eea0ab61dc6fa02f00f5e713",
			"revisionTime": "2016-10-13T15:53:17Z"
		},
		{
			"checksumSHA1": "QrILlrHAKtjCNFB1B4hJlcGUIU4=",
			"path": "github.com/go-openapi/swag",
			"revision": "c98c5a1cc708d9860aeeceea6391da6f223d479c",
			"revisionTime": "2016-09-25T05:07:47Z"
		},
		{
			"checksumSHA1": "/RE0VzeaXdaBUNeNMUXWqzly7qY=",
			"path": "github.com/gobwas/glob",
			"revision": "51eb1ee00b6d931c66d229ceeb7c31b985563420",
			"revisionTime": "2017-02-12T20:01:51Z"
		},
		{
			"checksumSHA1": "OIV3k+Xbx7u4rP0TSgxzY2Xn4MI=",
			"path": "github.com/gobwas/glob/compiler",
			"revision": "51eb1ee00b6d931c66d229ceeb7c31b985563420",
			"revisionTime": "2017-02-12T20:01:51Z"
		},
		{
			"checksumSHA1": "WHQ6bs/IWj0Oj2FMVR5uis5FWno=",
			"path": "github.com/gobwas/glob/match",
			"revision": "51eb1ee00b6d931c66d229ceeb7c31b985563420",
			"revisionTime": "2017-02-12T20:01:51Z"
		},
		{
			"checksumSHA1": "2KhDNUE98XhHnIgg2S9E4gcWoig=",
			"path": "github.com/gobwas/glob/syntax",
			"revision": "51eb1ee00b6d931c66d229ceeb7c31b985563420",
			"revisionTime": "2017-02-12T20:01:51Z"
		},
		{
			"checksumSHA1": "0aauhx71LcqUSUbdb/mr8DC0XCw=",
			"path": "github.com/gobwas/glob/syntax/ast",
			"revision": "51eb1ee00b6d931c66d229ceeb7c31b985563420",
			"revisionTime": "2017-02-12T20:01:51Z"
		},
		{
			"checksumSHA1": "umyztSrQrQIl9JgwhDDb6wrSLeI=",
			"path": "github.com/gobwas/glob/syntax/lexer",
			"revision": "51eb1ee00b6d931c66d229ceeb7c31b985563420",
			"revisionTime": "2017-02-12T20:01:51Z"
		},
		{
			"checksumSHA1": "vux29fN5O22F3QPLOnjQ37278vg=",
			"path": "github.com/gobwas/glob/util/runes",
			"revision": "51eb1ee00b6d931c66d229ceeb7c31b985563420",
			"revisionTime": "2017-02-12T20:01:51Z"
		},
		{
			"checksumSHA1": "O8jtulDdZMB+CdlRORLultMKQrE=",
			"path": "github.com/gobwas/glob/util/strings",
			"revision": "51eb1ee00b6d931c66d229ceeb7c31b985563420",
			"revisionTime": "2017-02-12T20:01:51Z"
		},
		{
			"checksumSHA1": "2XtrajUc7LktpQETiH+H2hbd200=",
			"path": "github.com/gogo/protobuf/gogoproto",
			"revision": "efccd33a0c20aa078705571d5ddbfa14c8395a63",
			"revisionTime": "2017-06-06T14:43:17Z"
		},
		{
			"checksumSHA1": "gXiisLiXWRTmmYoxf49E4IZuOCs=",
			"path": "github.com/gogo/protobuf/jsonpb",
			"revision": "efccd33a0c20aa078705571d5ddbfa14c8395a63",
			"revisionTime": "2017-06-06T14:43:17Z"
		},
		{
			"checksumSHA1": "6ZxSmrIx3Jd15aou16oG0HPylP4=",
			"path": "github.com/gogo/protobuf/proto",
			"revision": "efccd33a0c20aa078705571d5ddbfa14c8395a63",
			"revisionTime": "2017-06-06T14:43:17Z"
		},
		{
			"checksumSHA1": "U6RUw5eBwarsz1tgGdTK4WphhbI=",
			"path": "github.com/gogo/protobuf/protoc-gen-gogo/descriptor",
			"revision": "efccd33a0c20aa078705571d5ddbfa14c8395a63",
			"revisionTime": "2017-06-06T14:43:17Z"
		},
		{
			"checksumSHA1": "HPVQZu059/Rfw2bAWM538bVTcUc=",
			"path": "github.com/gogo/protobuf/sortkeys",
			"revision": "efccd33a0c20aa078705571d5ddbfa14c8395a63",
			"revisionTime": "2017-06-06T14:43:17Z"
		},
		{
			"checksumSHA1": "h0V8wpkh3JbP0e+elopAsw146/4=",
			"path": "github.com/gogo/protobuf/types",
			"revision": "efccd33a0c20aa078705571d5ddbfa14c8395a63",
			"revisionTime": "2017-06-06T14:43:17Z"
		},
		{
			"checksumSHA1": "HmbftipkadrLlCfzzVQ+iFHbl6g=",
			"path": "github.com/golang/glog",
			"revision": "23def4e6c14b4da8ac2ed8007337bc5eb5007998",
			"revisionTime": "2016-01-25T20:49:56Z"
		},
		{
			"checksumSHA1": "HiA1rI2ErqY3dtV6mrfZYC82zss=",
			"path": "github.com/golang/groupcache",
			"revision": "a6b377e3400b08991b80d6805d627f347f983866",
			"revisionTime": "2016-08-03T20:04:08Z"
		},
		{
			"checksumSHA1": "3KR3qbG0izQxxsSgDon+RNTS0eg=",
			"path": "github.com/golang/groupcache/consistenthash",
			"revision": "a6b377e3400b08991b80d6805d627f347f983866",
			"revisionTime": "2016-08-03T20:04:08Z"
		},
		{
			"checksumSHA1": "84cSsQkE213Kh38UO/CBlIRaTgM=",
			"path": "github.com/golang/groupcache/groupcachepb",
			"revision": "a6b377e3400b08991b80d6805d627f347f983866",
			"revisionTime": "2016-08-03T20:04:08Z"
		},
		{
			"checksumSHA1": "Bra/9XucW0ivjIalL27XqSw2dTk=",
			"path": "github.com/golang/groupcache/lru",
			"revision": "a6b377e3400b08991b80d6805d627f347f983866",
			"revisionTime": "2016-08-03T20:04:08Z"
		},
		{
			"checksumSHA1": "sMvq+9MMLxs/UUdbScCycbg2S9U=",
			"path": "github.com/golang/groupcache/singleflight",
			"revision": "a6b377e3400b08991b80d6805d627f347f983866",
			"revisionTime": "2016-08-03T20:04:08Z"
		},
		{
			"checksumSHA1": "iVfdaLxIDjfk2KLP8dCMIbsxZZM=",
			"path": "github.com/golang/protobuf/jsonpb",
			"revision": "1e59b77b52bf8e4b449a57e6f79f21226d571845",
			"revisionTime": "2017-11-13T18:07:20Z"
		},
		{
			"checksumSHA1": "yqF125xVSkmfLpIVGrLlfE05IUk=",
			"path": "github.com/golang/protobuf/proto",
			"revision": "1e59b77b52bf8e4b449a57e6f79f21226d571845",
			"revisionTime": "2017-11-13T18:07:20Z"
		},
		{
			"checksumSHA1": "XNHQiRltA7NQJV0RvUroY+cf+zg=",
			"path": "github.com/golang/protobuf/protoc-gen-go/descriptor",
			"revision": "1e59b77b52bf8e4b449a57e6f79f21226d571845",
			"revisionTime": "2017-11-13T18:07:20Z"
		},
		{
			"checksumSHA1": "VfkiItDBFFkZluaAMAzJipDXNBY=",
			"path": "github.com/golang/protobuf/ptypes",
			"revision": "1e59b77b52bf8e4b449a57e6f79f21226d571845",
			"revisionTime": "2017-11-13T18:07:20Z"
		},
		{
			"checksumSHA1": "UB9scpDxeFjQe5tEthuR4zCLRu4=",
			"path": "github.com/golang/protobuf/ptypes/any",
			"revision": "1e59b77b52bf8e4b449a57e6f79f21226d571845",
			"revisionTime": "2017-11-13T18:07:20Z"
		},
		{
			"checksumSHA1": "hUjAj0dheFVDl84BAnSWj9qy2iY=",
			"path": "github.com/golang/protobuf/ptypes/duration",
			"revision": "1e59b77b52bf8e4b449a57e6f79f21226d571845",
			"revisionTime": "2017-11-13T18:07:20Z"
		},
		{
			"checksumSHA1": "Ylq6kq3KWBy6mu68oyEwenhNMdg=",
			"path": "github.com/golang/protobuf/ptypes/struct",
			"revision": "1e59b77b52bf8e4b449a57e6f79f21226d571845",
			"revisionTime": "2017-11-13T18:07:20Z"
		},
		{
			"checksumSHA1": "O2ItP5rmfrgxPufhjJXbFlXuyL8=",
			"path": "github.com/golang/protobuf/ptypes/timestamp",
			"revision": "1e59b77b52bf8e4b449a57e6f79f21226d571845",
			"revisionTime": "2017-11-13T18:07:20Z"
		},
		{
			"checksumSHA1": "p/8vSviYF91gFflhrt5vkyksroo=",
			"path": "github.com/golang/snappy",
			"revision": "553a641470496b2327abcac10b36396bd98e45c9",
			"revisionTime": "2017-02-15T23:32:05Z"
		},
		{
			"checksumSHA1": "kHrNY4ktruLxWd+qxbMw90KfO1Y=",
			"path": "github.com/google/btree",
			"revision": "316fb6d3f031ae8f4d457c6c5186b9e3ded70435",
			"revisionTime": "2016-12-17T18:35:37Z"
		},
		{
			"checksumSHA1": "74wwlJqXS3I6KvD0uTSZsMGZRlY=",
			"path": "github.com/google/go-github/github",
			"revision": "00874eae3fbfc6750bfff364b1897101684d2f30",
			"revisionTime": "2017-07-11T16:04:06Z"
		},
		{
			"checksumSHA1": "p3IB18uJRs4dL2K5yx24MrLYE9A=",
			"path": "github.com/google/go-querystring/query",
			"revision": "53e6ce116135b80d037921a7fdd5138cf32d7a8a",
			"revisionTime": "2017-01-11T10:11:55Z"
		},
		{
			"checksumSHA1": "fgPBEKvm7D7y4IMxGaxHsPmtYtU=",
			"path": "github.com/google/gofuzz",
			"revision": "44d81051d367757e1c7c6a5a86423ece9afcf63c",
			"revisionTime": "2016-11-22T19:10:42Z"
		},
		{
			"checksumSHA1": "y1/eOdw+BOXCuT83J7mP3ReXaf8=",
			"path": "github.com/googleapis/gax-go",
			"revision": "317e0006254c44a0ac427cc52a0e083ff0b9622f",
			"revisionTime": "2017-09-15T02:47:31Z"
		},
		{
			"checksumSHA1": "Nf/pN/E1Rutz925nyJR4eEeghwg=",
			"path": "github.com/googleapis/gnostic/OpenAPIv2",
			"revision": "41d03372f44f2bc18a72c97615a669fb60e7452a",
			"revisionTime": "2017-11-06T23:33:03Z"
		},
		{
			"checksumSHA1": "qpVQzofUvFDynzkeRlG3XOqCIuk=",
			"path": "github.com/googleapis/gnostic/compiler",
			"revision": "41d03372f44f2bc18a72c97615a669fb60e7452a",
			"revisionTime": "2017-11-06T23:33:03Z"
		},
		{
			"checksumSHA1": "W/Oj40ZuCiiUrd99Bu2GIa2Hg5Q=",
			"path": "github.com/googleapis/gnostic/extensions",
			"revision": "41d03372f44f2bc18a72c97615a669fb60e7452a",
			"revisionTime": "2017-11-06T23:33:03Z"
		},
		{
			"checksumSHA1": "r6K62RDCh/i1nHMCfPSRoMX3BrQ=",
			"path": "github.com/gregjones/httpcache",
			"revision": "22a0b1feae53974ed4cfe27bcce70dba061cc5fd",
			"revisionTime": "2017-11-02T01:26:30Z"
		},
		{
			"checksumSHA1": "A+TX1jxqy7iWvcb9ZldoG1b5SsY=",
			"path": "github.com/gregjones/httpcache/diskcache",
			"revision": "22a0b1feae53974ed4cfe27bcce70dba061cc5fd",
			"revisionTime": "2017-11-02T01:26:30Z"
		},
		{
			"checksumSHA1": "0uWDQrsSzyQHYg5et19xtS+EWmY=",
			"path": "github.com/grpc-ecosystem/grpc-gateway/runtime",
			"revision": "5e0e028ba0a015710eaebf6e47af18812c9f2767",
			"revisionTime": "2016-08-16T07:13:19Z"
		},
		{
			"checksumSHA1": "GN9lH15GbtcX7xx70TjRYXi23Uk=",
			"path": "github.com/grpc-ecosystem/grpc-gateway/runtime/internal",
			"revision": "5e0e028ba0a015710eaebf6e47af18812c9f2767",
			"revisionTime": "2016-08-16T07:13:19Z"
		},
		{
			"checksumSHA1": "vqiK5r5dntV7JNZ+ZsGlD0Samos=",
			"path": "github.com/grpc-ecosystem/grpc-gateway/utilities",
			"revision": "5e0e028ba0a015710eaebf6e47af18812c9f2767",
			"revisionTime": "2016-08-16T07:13:19Z"
		},
		{
			"checksumSHA1": "VgibuXbJOMZr8BdXyHzRq9f6uf0=",
			"path": "github.com/hanwen/go-fuse/fuse",
			"revision": "291273cb8ce0f139636a6fd7414be3c7e2de6288",
			"revisionTime": "2018-05-22T15:55:40Z"
		},
		{
			"checksumSHA1": "lV0xZJR2WoL+XOHW//MrKG9JdAI=",
			"path": "github.com/hanwen/go-fuse/fuse/nodefs",
			"revision": "291273cb8ce0f139636a6fd7414be3c7e2de6288",
			"revisionTime": "2018-05-22T15:55:40Z"
		},
		{
			"checksumSHA1": "k5XP63Eoc8E5fIPoE53R/4wM0wQ=",
			"path": "github.com/hanwen/go-fuse/fuse/pathfs",
			"revision": "291273cb8ce0f139636a6fd7414be3c7e2de6288",
			"revisionTime": "2018-05-22T15:55:40Z"
		},
		{
			"checksumSHA1": "3cfPxZocgZkZ2Xz8CRtK2ruYsKM=",
			"path": "github.com/hanwen/go-fuse/internal/utimens",
			"revision": "291273cb8ce0f139636a6fd7414be3c7e2de6288",
			"revisionTime": "2018-05-22T15:55:40Z"
		},
		{
			"checksumSHA1": "LGZoiRA8d9hxjq6srm8u+dGcIto=",
			"path": "github.com/hanwen/go-fuse/splice",
			"revision": "291273cb8ce0f139636a6fd7414be3c7e2de6288",
			"revisionTime": "2018-05-22T15:55:40Z"
		},
		{
			"checksumSHA1": "cdOCt0Yb+hdErz8NAQqayxPmRsY=",
			"path": "github.com/hashicorp/errwrap",
			"revision": "7554cd9344cec97297fa6649b055a8c98c2a1e55",
			"revisionTime": "2014-10-28T05:47:10Z"
		},
		{
			"checksumSHA1": "Uzyon2091lmwacNsl1hCytjhHtg=",
			"path": "github.com/hashicorp/go-cleanhttp",
			"revision": "ad28ea4487f05916463e2423a55166280e8254b5",
			"revisionTime": "2016-04-07T17:41:26Z"
		},
		{
			"checksumSHA1": "g7uHECbzuaWwdxvwoyxBwgeERPk=",
			"path": "github.com/hashicorp/go-multierror",
			"revision": "b7773ae218740a7be65057fc60b366a49b538a44",
			"revisionTime": "2017-12-04T18:29:08Z"
		},
		{
			"checksumSHA1": "A1PcINvF3UiwHRKn8UcgARgvGRs=",
			"path": "github.com/hashicorp/go-rootcerts",
			"revision": "6bb64b370b90e7ef1fa532be9e591a81c3493e00",
			"revisionTime": "2016-05-03T14:34:40Z"
		},
		{
			"checksumSHA1": "d9PxF1XQGLMJZRct2R8qVM/eYlE=",
			"path": "github.com/hashicorp/golang-lru",
			"revision": "0a025b7e63adc15a622f29b0b2c4c3848243bbf6",
			"revisionTime": "2016-08-13T22:13:03Z"
		},
		{
			"checksumSHA1": "9hffs0bAIU6CquiRhKQdzjHnKt0=",
			"path": "github.com/hashicorp/golang-lru/simplelru",
			"revision": "0a025b7e63adc15a622f29b0b2c4c3848243bbf6",
			"revisionTime": "2016-08-13T22:13:03Z"
		},
		{
			"checksumSHA1": "HtpYAWHvd9mq+mHkpo7z8PGzMik=",
			"path": "github.com/hashicorp/hcl",
			"revision": "f40e974e75af4e271d97ce0fc917af5898ae7bda",
			"revisionTime": "2018-03-20T20:20:55Z"
		},
		{
			"checksumSHA1": "XQmjDva9JCGGkIecOgwtBEMCJhU=",
			"path": "github.com/hashicorp/hcl/hcl/ast",
			"revision": "f40e974e75af4e271d97ce0fc917af5898ae7bda",
			"revisionTime": "2018-03-20T20:20:55Z"
		},
		{
			"checksumSHA1": "/15SVLnCDzxICSatuYbfctrcpSM=",
			"path": "github.com/hashicorp/hcl/hcl/parser",
			"revision": "f40e974e75af4e271d97ce0fc917af5898ae7bda",
			"revisionTime": "2018-03-20T20:20:55Z"
		},
		{
			"checksumSHA1": "2yAyqWxkMg1qpjx502/styJhiwg=",
			"path": "github.com/hashicorp/hcl/hcl/scanner",
			"revision": "f40e974e75af4e271d97ce0fc917af5898ae7bda",
			"revisionTime": "2018-03-20T20:20:55Z"
		},
		{
			"checksumSHA1": "oS3SCN9Wd6D8/LG0Yx1fu84a7gI=",
			"path": "github.com/hashicorp/hcl/hcl/strconv",
			"revision": "f40e974e75af4e271d97ce0fc917af5898ae7bda",
			"revisionTime": "2018-03-20T20:20:55Z"
		},
		{
			"checksumSHA1": "c6yprzj06ASwCo18TtbbNNBHljA=",
			"path": "github.com/hashicorp/hcl/hcl/token",
			"revision": "f40e974e75af4e271d97ce0fc917af5898ae7bda",
			"revisionTime": "2018-03-20T20:20:55Z"
		},
		{
			"checksumSHA1": "PwlfXt7mFS8UYzWxOK5DOq0yxS0=",
			"path": "github.com/hashicorp/hcl/json/parser",
			"revision": "f40e974e75af4e271d97ce0fc917af5898ae7bda",
			"revisionTime": "2018-03-20T20:20:55Z"
		},
		{
			"checksumSHA1": "afrZ8VmAwfTdDAYVgNSXbxa4GsA=",
			"path": "github.com/hashicorp/hcl/json/scanner",
			"revision": "f40e974e75af4e271d97ce0fc917af5898ae7bda",
			"revisionTime": "2018-03-20T20:20:55Z"
		},
		{
			"checksumSHA1": "fNlXQCQEnb+B3k5UDL/r15xtSJY=",
			"path": "github.com/hashicorp/hcl/json/token",
			"revision": "f40e974e75af4e271d97ce0fc917af5898ae7bda",
			"revisionTime": "2018-03-20T20:20:55Z"
		},
		{
			"checksumSHA1": "YtNYY+poc+42OSzdkByKmctqGPM=",
			"path": "github.com/hashicorp/vault/api",
			"revision": "43e9bcd94895e9431d2bfab109cf0884d7feb403",
			"revisionTime": "2018-03-26T15:30:58Z"
		},
		{
			"checksumSHA1": "jHVLe8KMdEpb/ZALp0zu+tenADo=",
			"path": "github.com/hashicorp/vault/helper/compressutil",
			"revision": "43e9bcd94895e9431d2bfab109cf0884d7feb403",
			"revisionTime": "2018-03-26T15:30:58Z"
		},
		{
			"checksumSHA1": "TEViSweHazfDVJ/4Y+luMnNMiqY=",
			"path": "github.com/hashicorp/vault/helper/jsonutil",
			"revision": "43e9bcd94895e9431d2bfab109cf0884d7feb403",
			"revisionTime": "2018-03-26T15:30:58Z"
		},
		{
			"checksumSHA1": "6OrIfQ/Lr5hNyZ9oU/JQvfd2Bto=",
			"path": "github.com/hashicorp/vault/helper/parseutil",
			"revision": "43e9bcd94895e9431d2bfab109cf0884d7feb403",
			"revisionTime": "2018-03-26T15:30:58Z"
		},
		{
			"checksumSHA1": "rXiSGn0TsznSSCvVlt7fvXKMF1M=",
			"path": "github.com/hashicorp/vault/helper/strutil",
			"revision": "43e9bcd94895e9431d2bfab109cf0884d7feb403",
			"revisionTime": "2018-03-26T15:30:58Z"
		},
		{
			"checksumSHA1": "40vJyUB4ezQSn/NSadsKEOrudMc=",
			"path": "github.com/inconshreveable/mousetrap",
			"revision": "76626ae9c91c4f2a10f34cad8ce83ea42c93bb75",
			"revisionTime": "2014-10-17T20:07:13Z"
		},
		{
			"checksumSHA1": "iCsyavJDnXC9OY//p52IWJWy7PY=",
			"path": "github.com/jbenet/go-context/io",
			"revision": "d14ea06fba99483203c19d92cfcd13ebe73135f4",
			"revisionTime": "2015-07-11T00:45:18Z"
		},
		{
			"checksumSHA1": "bXHP00GWjyGEna9Gh5lAhxE6dLA=",
			"path": "github.com/jehiah/go-strftime",
			"revision": "2efbe75097a505e2789f7e39cb9da067b5be8e3e",
			"revisionTime": "2015-12-06T19:48:10Z"
		},
		{
			"checksumSHA1": "0ZrwvB6KoGPj2PoDNSEJwxQ6Mog=",
			"path": "github.com/jmespath/go-jmespath",
			"revision": "0b12d6b521d83fc7f755e7cfc1b1fbdd35a01a74",
			"revisionTime": "2016-02-02T18:50:14Z"
		},
		{
			"checksumSHA1": "YdyJtOObZ6xNx9bSYsTogfGvlgg=",
			"path": "github.com/json-iterator/go",
			"revision": "9fddff05f0b5cfe038f1802add248f3f0d08a015",
			"revisionTime": "2017-11-11T00:31:44Z"
		},
		{
			"checksumSHA1": "dqtKfXGotqkiYaS328PpWeusig8=",
			"path": "github.com/juju/ratelimit",
			"revision": "59fac5042749a5afb9af70e813da1dd5474f0167",
			"revisionTime": "2017-10-26T09:04:26Z"
		},
		{
			"checksumSHA1": "gKyBj05YkfuLFruAyPZ4KV9nFp8=",
			"path": "github.com/julienschmidt/httprouter",
			"revision": "975b5c4c7c21c0e3d2764200bf2aa8e34657ae6e",
			"revisionTime": "2017-04-30T22:20:11Z"
		},
		{
			"checksumSHA1": "urY45++NYCue4nh4k8OjUFnIGfU=",
			"path": "github.com/mailru/easyjson/buffer",
			"revision": "9dc3521db3580379d6cc493938ef9d2e9782ee7b",
			"revisionTime": "2016-10-10T20:53:32Z"
		},
		{
			"checksumSHA1": "NoYAAIWg/UuYk27qgb7d0tfEym0=",
			"path": "github.com/mailru/easyjson/jlexer",
			"revision": "9dc3521db3580379d6cc493938ef9d2e9782ee7b",
			"revisionTime": "2016-10-10T20:53:32Z"
		},
		{
			"checksumSHA1": "sP9qwMRDIMFDDHocXf6H1CKNrME=",
			"path": "github.com/mailru/easyjson/jwriter",
			"revision": "9dc3521db3580379d6cc493938ef9d2e9782ee7b",
			"revisionTime": "2016-10-10T20:53:32Z"
		},
		{
			"checksumSHA1": "rCffFCN6TpDAN3Jylyo8RFzhQ9E=",
			"origin": "github.com/fatih/color/vendor/github.com/mattn/go-colorable",
			"path": "github.com/mattn/go-colorable",
			"revision": "533cd7fd8a85905f67a1753afb4deddc85ea174f",
			"revisionTime": "2016-03-17T09:31:53Z"
		},
		{
			"checksumSHA1": "NkbetqlpWBi3gP08JDneC+axTKw=",
			"path": "github.com/mattn/go-isatty",
			"revision": "56b76bdf51f7708750eac80fa38b952bb9f32639",
			"revisionTime": "2015-12-11T00:06:21Z"
		},
		{
			"checksumSHA1": "bKMZjd2wPw13VwoE7mBeSv5djFA=",
			"path": "github.com/matttproud/golang_protobuf_extensions/pbutil",
			"revision": "c12348ce28de40eed0136aa2b644d0ee0650e56c",
			"revisionTime": "2016-04-24T11:30:07Z"
		},
		{
			"checksumSHA1": "q8VfSvQ6fZY+QwtlMPtQsJrNews=",
			"path": "github.com/minio/go-homedir",
			"revision": "a7ee80e4c344cab722502d3f074c5b7245d0bbe7",
			"revisionTime": "2017-05-16T15:42:22Z"
		},
		{
			"checksumSHA1": "cKs6/U0/1s9HGml3c8vBW22tplo=",
			"path": "github.com/minio/minio-go",
			"revision": "24176ea4dbd770e08311df606c49cf6fe6282230",
			"revisionTime": "2017-05-22T18:31:00Z"
		},
		{
			"checksumSHA1": "H4DIGmrbu8XEe24zy/5s0JuB/gU=",
			"path": "github.com/minio/minio-go/pkg/credentials",
			"revision": "24176ea4dbd770e08311df606c49cf6fe6282230",
			"revisionTime": "2017-05-22T18:31:00Z"
		},
		{
			"checksumSHA1": "lsxCcRcNUDxhQyO999SOdvKzzfM=",
			"path": "github.com/minio/minio-go/pkg/encrypt",
			"revision": "24176ea4dbd770e08311df606c49cf6fe6282230",
			"revisionTime": "2017-05-22T18:31:00Z"
		},
		{
			"checksumSHA1": "neH34/65OXeKHM/MlV8MbhcdFBc=",
			"path": "github.com/minio/minio-go/pkg/policy",
			"revision": "2d9b5aa27693f8489b04aed103d2ef53fa5ddb4f",
			"revisionTime": "2017-01-07T19:26:19Z"
		},
		{
			"checksumSHA1": "KUD7ZG+upbJZaHPyFEabaDHNGKA=",
			"path": "github.com/minio/minio-go/pkg/s3signer",
			"revision": "24176ea4dbd770e08311df606c49cf6fe6282230",
			"revisionTime": "2017-05-22T18:31:00Z"
		},
		{
			"checksumSHA1": "gRnCFKb4x83GBLVUZXoOjujd+U0=",
			"path": "github.com/minio/minio-go/pkg/s3utils",
			"revision": "24176ea4dbd770e08311df606c49cf6fe6282230",
			"revisionTime": "2017-05-22T18:31:00Z"
		},
		{
			"checksumSHA1": "maUy+dbN6VfTTnfErrAW2lLit1w=",
			"path": "github.com/minio/minio-go/pkg/set",
			"revision": "24176ea4dbd770e08311df606c49cf6fe6282230",
			"revisionTime": "2017-05-22T18:31:00Z"
		},
		{
			"path": "github.com/minio/minio-go/policy",
			"revision": ""
		},
		{
			"checksumSHA1": "V/quM7+em2ByJbWBLOsEwnY3j/Q=",
			"path": "github.com/mitchellh/go-homedir",
			"revision": "b8bc1bf767474819792c23f32d8286a45736f1c6",
			"revisionTime": "2016-12-03T19:45:07Z"
		},
		{
			"checksumSHA1": "Yvzge1YQcD/wSDXLD5qNHqmI/0s=",
			"path": "github.com/mitchellh/mapstructure",
			"revision": "00c29f56e2386353d58c599509e8dc3801b0d716",
			"revisionTime": "2018-02-20T23:01:11Z"
		},
		{
			"checksumSHA1": "M6x7H+L8wUi42x0hHQwoIzh6k34=",
			"path": "github.com/montanaflynn/stats",
			"revision": "41c34e4914ec3c05d485e564d9028d8861d5d9ad",
			"revisionTime": "2017-04-04T20:43:49Z"
		},
		{
			"checksumSHA1": "3AoPMXlmVq2+iWMpsdJZkcUKHB8=",
			"path": "github.com/opencontainers/runc/libcontainer/user",
			"revision": "e34cb45a49beb83ababfa32df43b8e7e27f0ac51",
			"revisionTime": "2016-06-07T23:11:44Z"
		},
		{
			"checksumSHA1": "O192ejjwL6eTl1QjM06RtlDJB5U=",
			"path": "github.com/pachyderm/pachyderm",
			"revision": "17aa575b5a3852be491eabc1667d244c171c6e1c",
			"revisionTime": "2016-06-07T23:01:40Z"
		},
		{
			"checksumSHA1": "xpjgGuyOTtTMP9vxoLoaJ5J1Huw=",
			"path": "github.com/pachyderm/pachyderm/src/client",
			"revision": "17aa575b5a3852be491eabc1667d244c171c6e1c",
			"revisionTime": "2016-06-07T23:01:40Z"
		},
		{
			"checksumSHA1": "NmgOfLnki1R8UBwue0sewJxwp1A=",
			"path": "github.com/pachyderm/pachyderm/src/client/pfs",
			"revision": "17aa575b5a3852be491eabc1667d244c171c6e1c",
			"revisionTime": "2016-06-07T23:01:40Z"
		},
		{
			"checksumSHA1": "ItUDTEbHDYK7eMYfXNM6PADD2rk=",
			"path": "github.com/pachyderm/pachyderm/src/client/pkg/discovery",
			"revision": "17aa575b5a3852be491eabc1667d244c171c6e1c",
			"revisionTime": "2016-06-07T23:01:40Z"
		},
		{
			"checksumSHA1": "/KHybPmlri8xZ/7GLxrtt20wGeI=",
			"path": "github.com/pachyderm/pachyderm/src/client/pkg/grpcutil",
			"revision": "17aa575b5a3852be491eabc1667d244c171c6e1c",
			"revisionTime": "2016-06-07T23:01:40Z"
		},
		{
			"checksumSHA1": "Kj1mEymXuTL6d1P+ZP1gcgO6hiM=",
			"path": "github.com/pachyderm/pachyderm/src/client/pkg/require",
			"revision": "17aa575b5a3852be491eabc1667d244c171c6e1c",
			"revisionTime": "2016-06-07T23:01:40Z"
		},
		{
			"checksumSHA1": "lizR/GgmLln6wp50wYjrgFUsPb4=",
			"path": "github.com/pachyderm/pachyderm/src/client/pkg/shard",
			"revision": "17aa575b5a3852be491eabc1667d244c171c6e1c",
			"revisionTime": "2016-06-07T23:01:40Z"
		},
		{
			"checksumSHA1": "0xpI4z2lwjKEofiMwgitCdCySiw=",
			"path": "github.com/pachyderm/pachyderm/src/client/pps",
			"revision": "17aa575b5a3852be491eabc1667d244c171c6e1c",
			"revisionTime": "2016-06-07T23:01:40Z"
		},
		{
			"checksumSHA1": "D2dlDDAsCIrcxCAirVke/7r6mNY=",
			"path": "github.com/pachyderm/pachyderm/src/client/version",
			"revision": "17aa575b5a3852be491eabc1667d244c171c6e1c",
			"revisionTime": "2016-06-07T23:01:40Z"
		},
		{
			"checksumSHA1": "M2ESejvARsgfu/gSmvWvqatvs3U=",
			"path": "github.com/peterbourgon/diskv",
			"revision": "53ef9e43a0bc608e737e6bfed35207ad9cb1ad54",
			"revisionTime": "2017-10-25T11:40:34Z"
		},
		{
			"checksumSHA1": "4VppKBbzCSmoFfQxGNUm0TYiFCA=",
			"path": "github.com/prometheus/client_golang/api",
			"revision": "82f5ff156b29e276022b1a958f7d385870fb9814",
			"revisionTime": "2018-04-16T23:38:56Z"
		},
		{
			"checksumSHA1": "b+vg1vscoxR9FbKlKBR+2/HmWfA=",
			"path": "github.com/prometheus/client_golang/api/prometheus/v1",
			"revision": "82f5ff156b29e276022b1a958f7d385870fb9814",
			"revisionTime": "2018-04-16T23:38:56Z"
		},
		{
			"path": "github.com/prometheus/client_golang/api/v1",
			"revision": ""
		},
		{
			"checksumSHA1": "d2irkxoHgazkTuLIvJGiYwagl8o=",
			"path": "github.com/prometheus/client_golang/prometheus",
			"revision": "08fd2e12372a66e68e30523c7642e0cbc3e4fbde",
			"revisionTime": "2017-04-01T10:34:46Z"
		},
		{
			"checksumSHA1": "lG3//eDlwqA4IOuAPrNtLh9G0TA=",
			"path": "github.com/prometheus/client_golang/prometheus/promhttp",
			"revision": "08fd2e12372a66e68e30523c7642e0cbc3e4fbde",
			"revisionTime": "2017-04-01T10:34:46Z"
		},
		{
			"checksumSHA1": "DvwvOlPNAgRntBzt3b3OSRMS2N4=",
			"path": "github.com/prometheus/client_model/go",
			"revision": "6f3806018612930941127f2a7c6c453ba2c527d2",
			"revisionTime": "2017-02-16T18:52:47Z"
		},
		{
			"checksumSHA1": "Wtpzndm/+bdwwNU5PCTfb4oUhc8=",
			"path": "github.com/prometheus/common/expfmt",
			"revision": "9e0844febd9e2856f839c9cb974fbd676d1755a8",
			"revisionTime": "2017-04-18T15:52:10Z"
		},
		{
			"checksumSHA1": "GWlM3d2vPYyNATtTFgftS10/A9w=",
			"path": "github.com/prometheus/common/internal/bitbucket.org/ww/goautoneg",
			"revision": "9e0844febd9e2856f839c9cb974fbd676d1755a8",
			"revisionTime": "2017-04-18T15:52:10Z"
		},
		{
			"checksumSHA1": "0LL9u9tfv1KPBjNEiMDP6q7lpog=",
			"path": "github.com/prometheus/common/model",
			"revision": "9e0844febd9e2856f839c9cb974fbd676d1755a8",
			"revisionTime": "2017-04-18T15:52:10Z"
		},
		{
			"checksumSHA1": "cD4xn1qxbkiuXqUExpdnDroCTrY=",
			"path": "github.com/prometheus/procfs",
			"revision": "1e2146578273cef808354faa16a1922e0b5d6b2f",
			"revisionTime": "2017-04-19T20:00:07Z"
		},
		{
			"checksumSHA1": "kOWRcAHWFkId0aCIOSOyjzC0Zfc=",
			"path": "github.com/prometheus/procfs/xfs",
			"revision": "1e2146578273cef808354faa16a1922e0b5d6b2f",
			"revisionTime": "2017-04-19T20:00:07Z"
		},
		{
			"checksumSHA1": "bOUCnFlRuGN/E633R/lFuiWVrkk=",
			"path": "github.com/robfig/cron",
			"revision": "736158dc09e10f1911ca3a1e1b01f11b566ce5db",
			"revisionTime": "2017-05-26T15:01:27Z"
		},
		{
			"checksumSHA1": "b65j8iurSMG0nedIgJiv71D4Ehc=",
			"path": "github.com/russross/blackfriday",
			"revision": "1d6b8e9301e720b08a8938b8c25c018285885438",
			"revisionTime": "2016-05-31T11:12:24Z"
		},
		{
			"checksumSHA1": "6JP37UqrI0H80Gpk0Y2P+KXgn5M=",
			"path": "github.com/ryanuber/go-glob",
			"revision": "256dc444b735e061061cf46c809487313d5b0065",
			"revisionTime": "2017-01-28T01:21:29Z"
		},
		{
			"checksumSHA1": "eDQ6f1EsNf+frcRO/9XukSEchm8=",
			"path": "github.com/satori/go.uuid",
			"revision": "36e9d2ebbde5e3f13ab2e25625fd453271d6522e",
			"revisionTime": "2018-01-03T17:44:51Z"
		},
		{
			"checksumSHA1": "DZkYNX2w0P8kfM5fZcqltuA2x5Q=",
			"path": "github.com/satori/uuid",
			"revision": "36e9d2ebbde5e3f13ab2e25625fd453271d6522e",
			"revisionTime": "2018-01-03T17:44:51Z"
		},
		{
			"checksumSHA1": "2I0GZtkkA6L4okm5CMXDDMA5kjE=",
			"path": "github.com/segmentio/analytics-go",
			"revision": "2d840d861c322bdf5346ba7917af1c2285e653d3",
			"revisionTime": "2016-04-26T18:14:48Z"
		},
		{
			"checksumSHA1": "jK8cjKr2eA3JiQP+T4HLjQRV5ak=",
			"path": "github.com/segmentio/backo-go",
			"revision": "204274ad699c0983a70203a566887f17a717fef4",
			"revisionTime": "2016-04-24T05:23:52Z"
		},
		{
			"checksumSHA1": "xjfWsgou7dLH4IoAZh6NdrVVkNk=",
			"path": "github.com/sergi/go-diff/diffmatchpatch",
			"revision": "832b50675c70d6d59e5cf2d939a5cf0045f1afe5",
			"revisionTime": "2017-10-31T20:59:04Z"
		},
		{
			"checksumSHA1": "t2yP3EKVt3Iqn5QP2K7Qah+YK0c=",
			"path": "github.com/sethgrid/pester",
			"revision": "ed9870dad3170c0b25ab9b11830cc57c3a7798fb",
			"revisionTime": "2018-02-27T22:34:04Z"
		},
		{
			"checksumSHA1": "XXTR/ftEYSqQn4+Y7wNfiJJmq9U=",
			"path": "github.com/shurcooL/sanitized_anchor_name",
			"revision": "10ef21a441db47d8b13ebcc5fd2310f636973c77",
			"revisionTime": "2015-10-28T00:19:15Z"
		},
		{
			"checksumSHA1": "pM62rxq4aiX661tBbd7EanttmSw=",
			"path": "github.com/sirupsen/logrus",
			"revision": "59d0ca41e5faad81cac03f7a7d84ba80d9cc9673",
			"revisionTime": "2017-07-06T13:44:07Z"
		},
		{
			"checksumSHA1": "sB9JgRY0ch4NpG/oUOrR1fnpMqE=",
			"path": "github.com/spf13/cobra",
			"revision": "1238ba19d24b0b9ceee2094e1cb31947d45c3e86",
			"revisionTime": "2016-06-07T12:43:46Z"
		},
		{
			"checksumSHA1": "HjglX2Q9Gg68761+fDnvWd4ybH0=",
			"path": "github.com/spf13/cobra/doc",
			"revision": "1238ba19d24b0b9ceee2094e1cb31947d45c3e86",
			"revisionTime": "2016-06-07T12:43:46Z"
		},
		{
			"checksumSHA1": "s0GYwa3YNJJXON/b+6ci2Sz9mEw=",
			"path": "github.com/spf13/pflag",
			"revision": "cb88ea77998c3f024757528e3305022ab50b43be",
			"revisionTime": "2016-03-17T00:02:28Z"
		},
		{
			"checksumSHA1": "8QeSG127zQqbA+YfkO1WkKx/iUI=",
			"path": "github.com/src-d/gcfg",
			"revision": "f187355171c936ac84a82793659ebb4936bc1c23",
			"revisionTime": "2016-10-26T10:01:55Z"
		},
		{
			"checksumSHA1": "yf5NBT8BofPfGYCXoLnj7BIA1wo=",
			"path": "github.com/src-d/gcfg/scanner",
			"revision": "f187355171c936ac84a82793659ebb4936bc1c23",
			"revisionTime": "2016-10-26T10:01:55Z"
		},
		{
			"checksumSHA1": "C5Z8YVyNTuvupM9AUr9KbPlps4Q=",
			"path": "github.com/src-d/gcfg/token",
			"revision": "f187355171c936ac84a82793659ebb4936bc1c23",
			"revisionTime": "2016-10-26T10:01:55Z"
		},
		{
			"checksumSHA1": "mDkN3UpR7auuFbwUuIwExz4DZgY=",
			"path": "github.com/src-d/gcfg/types",
			"revision": "f187355171c936ac84a82793659ebb4936bc1c23",
			"revisionTime": "2016-10-26T10:01:55Z"
		},
		{
			"checksumSHA1": "UADS3X1kxl+/qqeGcmTo0rBiXlQ=",
			"path": "github.com/ugorji/go/codec",
			"revision": "b94837a2404ab90efe9289e77a70694c355739cb",
			"revisionTime": "2016-05-31T12:29:44Z"
		},
		{
			"checksumSHA1": "iHiMTBffQvWYlOLu3130JXuQpgQ=",
			"path": "github.com/xanzy/ssh-agent",
			"revision": "ba9c9e33906f58169366275e3450db66139a31a9",
			"revisionTime": "2015-12-15T15:34:51Z"
		},
		{
			"checksumSHA1": "LAL/r7KfCdqp4M6MM13+7NWsUNc=",
			"path": "github.com/xtgo/uuid",
			"revision": "a0b114877d4caeffbd7f87e3757c17fce570fea7",
			"revisionTime": "2014-08-04T02:12:11Z"
		},
		{
			"checksumSHA1": "VkEkGu35DN26D3OvUKxgmCtVKAY=",
			"path": "go.pedge.io/proto/rpclog",
			"revision": "7cc6be1aa9efff236599f317cf0e7374c2996cf9",
			"revisionTime": "2016-06-28T03:46:14Z"
		},
		{
			"checksumSHA1": "IQkUIOnvlf0tYloFx9mLaXSvXWQ=",
			"path": "golang.org/x/crypto/curve25519",
			"revision": "bd6f299fb381e4c3393d1c4b1f0b94f5e77650c8",
			"revisionTime": "2017-10-31T10:16:35Z"
		},
		{
			"checksumSHA1": "1hwn8cgg4EVXhCpJIqmMbzqnUo0=",
			"path": "golang.org/x/crypto/ed25519",
			"revision": "bd6f299fb381e4c3393d1c4b1f0b94f5e77650c8",
			"revisionTime": "2017-10-31T10:16:35Z"
		},
		{
			"checksumSHA1": "LXFcVx8I587SnWmKycSDEq9yvK8=",
			"path": "golang.org/x/crypto/ed25519/internal/edwards25519",
			"revision": "bd6f299fb381e4c3393d1c4b1f0b94f5e77650c8",
			"revisionTime": "2017-10-31T10:16:35Z"
		},
		{
			"checksumSHA1": "EGImhmIP401D+CChQfTscz2RuGE=",
			"path": "golang.org/x/crypto/ssh",
			"revision": "bd6f299fb381e4c3393d1c4b1f0b94f5e77650c8",
			"revisionTime": "2017-10-31T10:16:35Z"
		},
		{
			"checksumSHA1": "ujKeyWHFOYmXm5IgAxfyFCGefsY=",
			"path": "golang.org/x/crypto/ssh/agent",
			"revision": "bd6f299fb381e4c3393d1c4b1f0b94f5e77650c8",
			"revisionTime": "2017-10-31T10:16:35Z"
		},
		{
			"checksumSHA1": "D74q7sVgEL3C3Pwz1tTl+8LURg0=",
			"path": "golang.org/x/crypto/ssh/knownhosts",
			"revision": "bd6f299fb381e4c3393d1c4b1f0b94f5e77650c8",
			"revisionTime": "2017-10-31T10:16:35Z"
		},
		{
			"checksumSHA1": "9jjO5GjLa0XF/nfWihF02RoH4qc=",
			"path": "golang.org/x/net/context",
			"revision": "154d9f9ea81208afed560f4cf27b4860c8ed1904",
			"revisionTime": "2016-06-06T05:43:46Z"
		},
		{
			"checksumSHA1": "Do+l129/Bafh54VFaquooqtCcfk=",
			"path": "golang.org/x/net/context/ctxhttp",
			"revision": "154d9f9ea81208afed560f4cf27b4860c8ed1904",
			"revisionTime": "2016-06-06T05:43:46Z"
		},
		{
			"checksumSHA1": "kKuxyoDujo5CopTxAvvZ1rrLdd0=",
			"path": "golang.org/x/net/http2",
			"revision": "054b33e6527139ad5b1ec2f6232c3b175bd9a30c",
			"revisionTime": "2017-07-05T22:25:54Z"
		},
		{
			"checksumSHA1": "ezWhc7n/FtqkLDQKeU2JbW+80tE=",
			"path": "golang.org/x/net/http2/hpack",
			"revision": "054b33e6527139ad5b1ec2f6232c3b175bd9a30c",
			"revisionTime": "2017-07-05T22:25:54Z"
		},
		{
			"checksumSHA1": "GIGmSrYACByf5JDIP9ByBZksY80=",
			"path": "golang.org/x/net/idna",
			"revision": "cf4effbb9db1f3ef07f7e1891402991b6afbb276",
			"revisionTime": "2016-10-11T03:19:24Z"
		},
		{
			"checksumSHA1": "/k7k6eJDkxXx6K9Zpo/OwNm58XM=",
			"path": "golang.org/x/net/internal/timeseries",
			"revision": "154d9f9ea81208afed560f4cf27b4860c8ed1904",
			"revisionTime": "2016-06-06T05:43:46Z"
		},
		{
			"checksumSHA1": "3xyuaSNmClqG4YWC7g0isQIbUTc=",
			"path": "golang.org/x/net/lex/httplex",
			"revision": "054b33e6527139ad5b1ec2f6232c3b175bd9a30c",
			"revisionTime": "2017-07-05T22:25:54Z"
		},
		{
			"checksumSHA1": "WpST9lFOHvWrjDVy0GJNqHe+R3E=",
			"path": "golang.org/x/net/trace",
			"revision": "154d9f9ea81208afed560f4cf27b4860c8ed1904",
			"revisionTime": "2016-06-06T05:43:46Z"
		},
		{
			"checksumSHA1": "Q3g8HIIMJru1/XWmThIyVP7Dp/g=",
			"path": "golang.org/x/oauth2",
			"revision": "462316686f20eb6df426961c1c131bdaa5dfa68e",
			"revisionTime": "2017-12-15T21:06:10Z"
		},
		{
			"checksumSHA1": "JTBn9MQUhwHtjwv7rC9Zg4KRN7g=",
			"path": "golang.org/x/oauth2/google",
			"revision": "462316686f20eb6df426961c1c131bdaa5dfa68e",
			"revisionTime": "2017-12-15T21:06:10Z"
		},
		{
			"checksumSHA1": "r88yZrch2fnJ/qXtfb9yfvZdZsM=",
			"path": "golang.org/x/oauth2/internal",
			"revision": "462316686f20eb6df426961c1c131bdaa5dfa68e",
			"revisionTime": "2017-12-15T21:06:10Z"
		},
		{
			"checksumSHA1": "huVltYnXdRFDJLgp/ZP9IALzG7g=",
			"path": "golang.org/x/oauth2/jws",
			"revision": "462316686f20eb6df426961c1c131bdaa5dfa68e",
			"revisionTime": "2017-12-15T21:06:10Z"
		},
		{
			"checksumSHA1": "/eV4E08BY+f1ZikiR7OOMJAj3m0=",
			"path": "golang.org/x/oauth2/jwt",
			"revision": "462316686f20eb6df426961c1c131bdaa5dfa68e",
			"revisionTime": "2017-12-15T21:06:10Z"
		},
		{
			"checksumSHA1": "S0DP7Pn7sZUmXc55IzZnNvERu6s=",
			"path": "golang.org/x/sync/errgroup",
			"revision": "316e794f7b5e3df4e95175a45a5fb8b12f85cb4f",
			"revisionTime": "2016-07-15T18:54:39Z"
		},
		{
<<<<<<< HEAD
			"checksumSHA1": "vcN67ZjTbGpLLwSghHCbAEvmzMo=",
			"path": "golang.org/x/sync/semaphore",
			"revision": "1d60e4601c6fd243af51cc01ddf169918a5407ca",
			"revisionTime": "2018-03-14T17:21:19Z"
		},
		{
			"checksumSHA1": "QcDlr1sWBDt6Dn/v7W/MRgccAi4=",
=======
			"checksumSHA1": "2YeDxLpLYDkQqqIjKjigC3QdGNY=",
>>>>>>> 3e895867
			"path": "golang.org/x/sys/unix",
			"revision": "7c87d13f8e835d2fb3a70a2912c811ed0c1d241b",
			"revisionTime": "2018-05-14T07:31:37Z"
		},
		{
			"checksumSHA1": "6RQlUOGwzXLntCshLZNUL4r28eU=",
			"path": "golang.org/x/text/cases",
			"revision": "c745997bb18563e8788428768ce0f034f2b663df",
			"revisionTime": "2016-10-12T12:42:44Z"
		},
		{
			"checksumSHA1": "wmWAZCPKJA5SLXTUhvlkPD7J2tg=",
			"path": "golang.org/x/text/internal",
			"revision": "c745997bb18563e8788428768ce0f034f2b663df",
			"revisionTime": "2016-10-12T12:42:44Z"
		},
		{
			"checksumSHA1": "hyNCcTwMQnV6/MK8uUW9E5H0J0M=",
			"path": "golang.org/x/text/internal/tag",
			"revision": "c745997bb18563e8788428768ce0f034f2b663df",
			"revisionTime": "2016-10-12T12:42:44Z"
		},
		{
			"checksumSHA1": "bsNFI/kfmF0p43jLKiMYRqw9Dfs=",
			"path": "golang.org/x/text/language",
			"revision": "c745997bb18563e8788428768ce0f034f2b663df",
			"revisionTime": "2016-10-12T12:42:44Z"
		},
		{
			"checksumSHA1": "IV4MN7KGBSocu/5NR3le3sxup4Y=",
			"path": "golang.org/x/text/runes",
			"revision": "c745997bb18563e8788428768ce0f034f2b663df",
			"revisionTime": "2016-10-12T12:42:44Z"
		},
		{
			"checksumSHA1": "faFDXp++cLjLBlvsr+izZ+go1WU=",
			"path": "golang.org/x/text/secure/bidirule",
			"revision": "c745997bb18563e8788428768ce0f034f2b663df",
			"revisionTime": "2016-10-12T12:42:44Z"
		},
		{
			"checksumSHA1": "nG9vEHw/JENn++gQyd9D08RoOO4=",
			"path": "golang.org/x/text/secure/precis",
			"revision": "c745997bb18563e8788428768ce0f034f2b663df",
			"revisionTime": "2016-10-12T12:42:44Z"
		},
		{
			"checksumSHA1": "ziMb9+ANGRJSSIuxYdRbA+cDRBQ=",
			"path": "golang.org/x/text/transform",
			"revision": "c745997bb18563e8788428768ce0f034f2b663df",
			"revisionTime": "2016-10-12T12:42:44Z"
		},
		{
			"checksumSHA1": "VoN1N+QSzZGXJuTX2mVH7fAUXNM=",
			"path": "golang.org/x/text/unicode/bidi",
			"revision": "c745997bb18563e8788428768ce0f034f2b663df",
			"revisionTime": "2016-10-12T12:42:44Z"
		},
		{
			"checksumSHA1": "Aj3JSVO324FCjEAGm4ZwmC79bbo=",
			"path": "golang.org/x/text/unicode/norm",
			"revision": "c745997bb18563e8788428768ce0f034f2b663df",
			"revisionTime": "2016-10-12T12:42:44Z"
		},
		{
			"checksumSHA1": "DVLYAo9qL2EilduyXwBKMqL44U4=",
			"path": "golang.org/x/text/width",
			"revision": "c745997bb18563e8788428768ce0f034f2b663df",
			"revisionTime": "2016-10-12T12:42:44Z"
		},
		{
			"checksumSHA1": "QG/4r7h0fWCSM4tn8932h02tSIo=",
			"path": "google.golang.org/api/gensupport",
			"revision": "03a4a4fe3d2c5fb0d1a116cf20784fffa259a3d4",
			"revisionTime": "2017-12-18T00:03:58Z"
		},
		{
			"checksumSHA1": "BWKmb7kGYbfbvXO6E7tCpTh9zKE=",
			"path": "google.golang.org/api/googleapi",
			"revision": "03a4a4fe3d2c5fb0d1a116cf20784fffa259a3d4",
			"revisionTime": "2017-12-18T00:03:58Z"
		},
		{
			"checksumSHA1": "1K0JxrUfDqAB3MyRiU1LKjfHyf4=",
			"path": "google.golang.org/api/googleapi/internal/uritemplates",
			"revision": "03a4a4fe3d2c5fb0d1a116cf20784fffa259a3d4",
			"revisionTime": "2017-12-18T00:03:58Z"
		},
		{
			"checksumSHA1": "Mr2fXhMRzlQCgANFm91s536pG7E=",
			"path": "google.golang.org/api/googleapi/transport",
			"revision": "03a4a4fe3d2c5fb0d1a116cf20784fffa259a3d4",
			"revisionTime": "2017-12-18T00:03:58Z"
		},
		{
			"checksumSHA1": "CpjSGeyQJbLLPxVl/CWs5o9p+jU=",
			"path": "google.golang.org/api/internal",
			"revision": "03a4a4fe3d2c5fb0d1a116cf20784fffa259a3d4",
			"revisionTime": "2017-12-18T00:03:58Z"
		},
		{
			"checksumSHA1": "HXuMQALvqd+ZLG0pC1l7gX8nNyE=",
			"path": "google.golang.org/api/iterator",
			"revision": "03a4a4fe3d2c5fb0d1a116cf20784fffa259a3d4",
			"revisionTime": "2017-12-18T00:03:58Z"
		},
		{
			"checksumSHA1": "Z9LQvCPO0WV9PdjgIXlfVOGZRlM=",
			"path": "google.golang.org/api/option",
			"revision": "03a4a4fe3d2c5fb0d1a116cf20784fffa259a3d4",
			"revisionTime": "2017-12-18T00:03:58Z"
		},
		{
			"checksumSHA1": "siiajn/OUThTz+jYlTMXS1ji6MA=",
			"path": "google.golang.org/api/storage/v1",
			"revision": "03a4a4fe3d2c5fb0d1a116cf20784fffa259a3d4",
			"revisionTime": "2017-12-18T00:03:58Z"
		},
		{
			"checksumSHA1": "ykzqoYJiMCS6LGBq/zszKFbxGeA=",
			"path": "google.golang.org/api/transport/http",
			"revision": "03a4a4fe3d2c5fb0d1a116cf20784fffa259a3d4",
			"revisionTime": "2017-12-18T00:03:58Z"
		},
		{
			"checksumSHA1": "N3KZEuQ9O1QwJXcCJbe7Czwroo4=",
			"path": "google.golang.org/appengine",
			"revision": "7f59a8c76b8594d06044bfe0bcbe475cb2020482",
			"revisionTime": "2016-05-16T20:30:09Z"
		},
		{
			"checksumSHA1": "sX/mhkTnCygMMb8zew37wpSfnjQ=",
			"path": "google.golang.org/appengine/internal",
			"revision": "7f59a8c76b8594d06044bfe0bcbe475cb2020482",
			"revisionTime": "2016-05-16T20:30:09Z"
		},
		{
			"checksumSHA1": "x6Thdfyasqd68dWZWqzWWeIfAfI=",
			"path": "google.golang.org/appengine/internal/app_identity",
			"revision": "7f59a8c76b8594d06044bfe0bcbe475cb2020482",
			"revisionTime": "2016-05-16T20:30:09Z"
		},
		{
			"checksumSHA1": "TsNO8P0xUlLNyh3Ic/tzSp/fDWM=",
			"path": "google.golang.org/appengine/internal/base",
			"revision": "7f59a8c76b8594d06044bfe0bcbe475cb2020482",
			"revisionTime": "2016-05-16T20:30:09Z"
		},
		{
			"checksumSHA1": "5QsV5oLGSfKZqTCVXP6NRz5T4Tw=",
			"path": "google.golang.org/appengine/internal/datastore",
			"revision": "7f59a8c76b8594d06044bfe0bcbe475cb2020482",
			"revisionTime": "2016-05-16T20:30:09Z"
		},
		{
			"checksumSHA1": "eLZVX1EHLclFtQnjDIszsdyWRHo=",
			"path": "google.golang.org/appengine/internal/modules",
			"revision": "7f59a8c76b8594d06044bfe0bcbe475cb2020482",
			"revisionTime": "2016-05-16T20:30:09Z"
		},
		{
			"checksumSHA1": "a1XY7rz3BieOVqVI2Et6rKiwQCk=",
			"path": "google.golang.org/appengine/internal/remote_api",
			"revision": "7f59a8c76b8594d06044bfe0bcbe475cb2020482",
			"revisionTime": "2016-05-16T20:30:09Z"
		},
		{
			"checksumSHA1": "QtAbHtHmDzcf6vOV9eqlCpKgjiw=",
			"path": "google.golang.org/appengine/internal/urlfetch",
			"revision": "7f59a8c76b8594d06044bfe0bcbe475cb2020482",
			"revisionTime": "2016-05-16T20:30:09Z"
		},
		{
			"checksumSHA1": "akOV9pYnCbcPA8wJUutSQVibdyg=",
			"path": "google.golang.org/appengine/urlfetch",
			"revision": "7f59a8c76b8594d06044bfe0bcbe475cb2020482",
			"revisionTime": "2016-05-16T20:30:09Z"
		},
		{
			"checksumSHA1": "KrRPqlpbIaDUsmItoQZf9j2aE5o=",
			"path": "google.golang.org/cloud",
			"revision": "20e786f4db50de279a834da101b142620cfb2a41",
			"revisionTime": "2016-06-06T05:38:51Z"
		},
		{
			"checksumSHA1": "Wp8g9MHRmK8SwcyGVCoGtPx+5Lo=",
			"path": "google.golang.org/cloud/compute/metadata",
			"revision": "20e786f4db50de279a834da101b142620cfb2a41",
			"revisionTime": "2016-06-06T05:38:51Z"
		},
		{
			"checksumSHA1": "U7dGDNwEHORvJFMoNSXErKE7ITg=",
			"path": "google.golang.org/cloud/internal",
			"revision": "20e786f4db50de279a834da101b142620cfb2a41",
			"revisionTime": "2016-06-06T05:38:51Z"
		},
		{
			"checksumSHA1": "sYR6mMwX7a3dCYpIWUoe7pZ4yxU=",
			"path": "google.golang.org/cloud/internal/opts",
			"revision": "20e786f4db50de279a834da101b142620cfb2a41",
			"revisionTime": "2016-06-06T05:38:51Z"
		},
		{
			"checksumSHA1": "cE4oINk9dRO5CqZe1/sIof0PT+M=",
			"path": "google.golang.org/cloud/internal/transport",
			"revision": "20e786f4db50de279a834da101b142620cfb2a41",
			"revisionTime": "2016-06-06T05:38:51Z"
		},
		{
			"checksumSHA1": "ZQ4Gq3jlF0dUowvlTPenJL9T7Qg=",
			"path": "google.golang.org/cloud/storage",
			"revision": "20e786f4db50de279a834da101b142620cfb2a41",
			"revisionTime": "2016-06-06T05:38:51Z"
		},
		{
			"checksumSHA1": "B22iMMY2vi1Q9kseWb/ZznpW8lQ=",
			"path": "google.golang.org/genproto/googleapis/api/annotations",
			"revision": "a8101f21cf983e773d0c1133ebc5424792003214",
			"revisionTime": "2017-12-12T23:19:43Z"
		},
		{
			"checksumSHA1": "auPKasjLqxoK/Du/izQcyKCjE7c=",
			"path": "google.golang.org/genproto/googleapis/iam/v1",
			"revision": "a8101f21cf983e773d0c1133ebc5424792003214",
			"revisionTime": "2017-12-12T23:19:43Z"
		},
		{
			"checksumSHA1": "Tc3BU26zThLzcyqbVtiSEp7EpU8=",
			"path": "google.golang.org/genproto/googleapis/rpc/status",
			"revision": "a8101f21cf983e773d0c1133ebc5424792003214",
			"revisionTime": "2017-12-12T23:19:43Z"
		},
		{
			"checksumSHA1": "lHOyCRQE8yw0+NfIjOmo8wS9VTU=",
			"path": "google.golang.org/grpc",
			"revision": "8e4536a86ab602859c20df5ebfd0bd4228d08655",
			"revisionTime": "2018-02-14T18:40:50Z",
			"version": "v1.10.0",
			"versionExact": "v1.10.0"
		},
		{
			"checksumSHA1": "xBhmO0Vn4kzbmySioX+2gBImrkk=",
			"path": "google.golang.org/grpc/balancer",
			"revision": "8e4536a86ab602859c20df5ebfd0bd4228d08655",
			"revisionTime": "2018-02-14T18:40:50Z",
			"version": "v1.10.0",
			"versionExact": "v1.10.0"
		},
		{
			"checksumSHA1": "CPWX/IgaQSR3+78j4sPrvHNkW+U=",
			"path": "google.golang.org/grpc/balancer/base",
			"revision": "8e4536a86ab602859c20df5ebfd0bd4228d08655",
			"revisionTime": "2018-02-14T18:40:50Z",
			"version": "v1.10.0",
			"versionExact": "v1.10.0"
		},
		{
			"checksumSHA1": "DJ1AtOk4Pu7bqtUMob95Hw8HPNw=",
			"path": "google.golang.org/grpc/balancer/roundrobin",
			"revision": "8e4536a86ab602859c20df5ebfd0bd4228d08655",
			"revisionTime": "2018-02-14T18:40:50Z",
			"version": "v1.10.0",
			"versionExact": "v1.10.0"
		},
		{
			"checksumSHA1": "j8Qs+yfgwYYOtodB/1bSlbzV5rs=",
			"path": "google.golang.org/grpc/codes",
			"revision": "8e4536a86ab602859c20df5ebfd0bd4228d08655",
			"revisionTime": "2018-02-14T18:40:50Z",
			"version": "v1.10.0",
			"versionExact": "v1.10.0"
		},
		{
			"checksumSHA1": "XH2WYcDNwVO47zYShREJjcYXm0Y=",
			"path": "google.golang.org/grpc/connectivity",
			"revision": "8e4536a86ab602859c20df5ebfd0bd4228d08655",
			"revisionTime": "2018-02-14T18:40:50Z",
			"version": "v1.10.0",
			"versionExact": "v1.10.0"
		},
		{
			"checksumSHA1": "KthiDKNPHMeIu967enqtE4NaZzI=",
			"path": "google.golang.org/grpc/credentials",
			"revision": "8e4536a86ab602859c20df5ebfd0bd4228d08655",
			"revisionTime": "2018-02-14T18:40:50Z",
			"version": "v1.10.0",
			"versionExact": "v1.10.0"
		},
		{
			"checksumSHA1": "QbufP1o0bXrtd5XecqdRCK/Vl0M=",
			"path": "google.golang.org/grpc/credentials/oauth",
			"revision": "8e4536a86ab602859c20df5ebfd0bd4228d08655",
			"revisionTime": "2018-02-14T18:40:50Z",
			"version": "v1.10.0",
			"versionExact": "v1.10.0"
		},
		{
			"checksumSHA1": "mJTBJC0n9J2CV+tHX+dJosYOZmg=",
			"path": "google.golang.org/grpc/encoding",
			"revision": "8e4536a86ab602859c20df5ebfd0bd4228d08655",
			"revisionTime": "2018-02-14T18:40:50Z",
			"version": "v1.10.0",
			"versionExact": "v1.10.0"
		},
		{
			"checksumSHA1": "LKKkn7EYA+Do9Qwb2/SUKLFNxoo=",
			"path": "google.golang.org/grpc/encoding/proto",
			"revision": "8e4536a86ab602859c20df5ebfd0bd4228d08655",
			"revisionTime": "2018-02-14T18:40:50Z",
			"version": "v1.10.0",
			"versionExact": "v1.10.0"
		},
		{
			"checksumSHA1": "XbDzI4GeUt2/8WAS5mLKm5ghVWo=",
			"path": "google.golang.org/grpc/grpclb/grpc_lb_v1",
			"revision": "a7dba25a82d8eb0346674b4f8c9a189959fc3bf7",
			"revisionTime": "2017-09-18T18:48:03Z"
		},
		{
			"checksumSHA1": "H7SuPUqbPcdbNqgl+k3ohuwMAwE=",
			"path": "google.golang.org/grpc/grpclb/grpc_lb_v1/messages",
			"revision": "8e4536a86ab602859c20df5ebfd0bd4228d08655",
			"revisionTime": "2018-02-14T18:40:50Z",
			"version": "v1.10.0",
			"versionExact": "v1.10.0"
		},
		{
			"checksumSHA1": "ntHev01vgZgeIh5VFRmbLx/BSTo=",
			"path": "google.golang.org/grpc/grpclog",
			"revision": "8e4536a86ab602859c20df5ebfd0bd4228d08655",
			"revisionTime": "2018-02-14T18:40:50Z",
			"version": "v1.10.0",
			"versionExact": "v1.10.0"
		},
		{
			"checksumSHA1": "Qvf3zdmRCSsiM/VoBv0qB/naHtU=",
			"path": "google.golang.org/grpc/internal",
			"revision": "8e4536a86ab602859c20df5ebfd0bd4228d08655",
			"revisionTime": "2018-02-14T18:40:50Z",
			"version": "v1.10.0",
			"versionExact": "v1.10.0"
		},
		{
			"checksumSHA1": "hcuHgKp8W0wIzoCnNfKI8NUss5o=",
			"path": "google.golang.org/grpc/keepalive",
			"revision": "8e4536a86ab602859c20df5ebfd0bd4228d08655",
			"revisionTime": "2018-02-14T18:40:50Z",
			"version": "v1.10.0",
			"versionExact": "v1.10.0"
		},
		{
			"checksumSHA1": "X1BGbIb3xaxiAG4O1Ot5YjPlh4g=",
			"path": "google.golang.org/grpc/metadata",
			"revision": "8e4536a86ab602859c20df5ebfd0bd4228d08655",
			"revisionTime": "2018-02-14T18:40:50Z",
			"version": "v1.10.0",
			"versionExact": "v1.10.0"
		},
		{
			"checksumSHA1": "5dwF592DPvhF2Wcex3m7iV6aGRQ=",
			"path": "google.golang.org/grpc/naming",
			"revision": "8e4536a86ab602859c20df5ebfd0bd4228d08655",
			"revisionTime": "2018-02-14T18:40:50Z",
			"version": "v1.10.0",
			"versionExact": "v1.10.0"
		},
		{
			"checksumSHA1": "n5EgDdBqFMa2KQFhtl+FF/4gIFo=",
			"path": "google.golang.org/grpc/peer",
			"revision": "8e4536a86ab602859c20df5ebfd0bd4228d08655",
			"revisionTime": "2018-02-14T18:40:50Z",
			"version": "v1.10.0",
			"versionExact": "v1.10.0"
		},
		{
			"checksumSHA1": "IKIaz1gx/CgosQ6U709XWiPPRXA=",
			"path": "google.golang.org/grpc/resolver",
			"revision": "8e4536a86ab602859c20df5ebfd0bd4228d08655",
			"revisionTime": "2018-02-14T18:40:50Z",
			"version": "v1.10.0",
			"versionExact": "v1.10.0"
		},
		{
			"checksumSHA1": "WpWF+bDzObsHf+bjoGpb/abeFxo=",
			"path": "google.golang.org/grpc/resolver/dns",
			"revision": "8e4536a86ab602859c20df5ebfd0bd4228d08655",
			"revisionTime": "2018-02-14T18:40:50Z",
			"version": "v1.10.0",
			"versionExact": "v1.10.0"
		},
		{
			"checksumSHA1": "zs9M4xE8Lyg4wvuYvR00XoBxmuw=",
			"path": "google.golang.org/grpc/resolver/passthrough",
			"revision": "8e4536a86ab602859c20df5ebfd0bd4228d08655",
			"revisionTime": "2018-02-14T18:40:50Z",
			"version": "v1.10.0",
			"versionExact": "v1.10.0"
		},
		{
			"checksumSHA1": "G9lgXNi7qClo5sM2s6TbTHLFR3g=",
			"path": "google.golang.org/grpc/stats",
			"revision": "8e4536a86ab602859c20df5ebfd0bd4228d08655",
			"revisionTime": "2018-02-14T18:40:50Z",
			"version": "v1.10.0",
			"versionExact": "v1.10.0"
		},
		{
			"checksumSHA1": "/7i6dC0tFTtGMxykj9VduLEfBCU=",
			"path": "google.golang.org/grpc/status",
			"revision": "8e4536a86ab602859c20df5ebfd0bd4228d08655",
			"revisionTime": "2018-02-14T18:40:50Z",
			"version": "v1.10.0",
			"versionExact": "v1.10.0"
		},
		{
			"checksumSHA1": "qvArRhlrww5WvRmbyMF2mUfbJew=",
			"path": "google.golang.org/grpc/tap",
			"revision": "8e4536a86ab602859c20df5ebfd0bd4228d08655",
			"revisionTime": "2018-02-14T18:40:50Z",
			"version": "v1.10.0",
			"versionExact": "v1.10.0"
		},
		{
			"checksumSHA1": "fgt81mMAzx0Zo0ZuI2Vv0/RYApA=",
			"path": "google.golang.org/grpc/transport",
			"revision": "8e4536a86ab602859c20df5ebfd0bd4228d08655",
			"revisionTime": "2018-02-14T18:40:50Z",
			"version": "v1.10.0",
			"versionExact": "v1.10.0"
		},
		{
			"checksumSHA1": "khf8dvx8syRMezOkRKyQMerf8IA=",
			"path": "gopkg.in/go-playground/webhooks.v3",
			"revision": "ced2e979bc7419d571930126aaf053abd54db4f2",
			"revisionTime": "2017-10-22T16:17:54Z"
		},
		{
			"checksumSHA1": "5dvKeVgPrMdIc9Vj0Gs6WhLAHjA=",
			"path": "gopkg.in/go-playground/webhooks.v3/github",
			"revision": "ced2e979bc7419d571930126aaf053abd54db4f2",
			"revisionTime": "2017-10-22T16:17:54Z"
		},
		{
			"checksumSHA1": "6f8MEU31llHM1sLM/GGH4/Qxu0A=",
			"path": "gopkg.in/inf.v0",
			"revision": "3887ee99ecf07df5b447e9b00d9c0b2adaa9f3e4",
			"revisionTime": "2015-09-11T12:57:57Z"
		},
		{
			"checksumSHA1": "OMS7bwaAYpmocTLflRC8ctukGo8=",
			"path": "gopkg.in/src-d/go-billy.v3",
			"revision": "c329b7bc7b9d24905d2bc1b85bfa29f7ae266314",
			"revisionTime": "2017-06-27T10:15:46Z"
		},
		{
			"checksumSHA1": "BfxlZXUAo+4gqICRNkn1fbJu/Jw=",
			"path": "gopkg.in/src-d/go-billy.v3/helper/chroot",
			"revision": "c329b7bc7b9d24905d2bc1b85bfa29f7ae266314",
			"revisionTime": "2017-06-27T10:15:46Z"
		},
		{
			"checksumSHA1": "PwXEhy280k1rj6obYt+/ZfZ5SzI=",
			"path": "gopkg.in/src-d/go-billy.v3/helper/polyfill",
			"revision": "c329b7bc7b9d24905d2bc1b85bfa29f7ae266314",
			"revisionTime": "2017-06-27T10:15:46Z"
		},
		{
			"checksumSHA1": "5QGZZIfRAeRt5guZzx6UA52uwEk=",
			"path": "gopkg.in/src-d/go-billy.v3/osfs",
			"revision": "c329b7bc7b9d24905d2bc1b85bfa29f7ae266314",
			"revisionTime": "2017-06-27T10:15:46Z"
		},
		{
			"checksumSHA1": "gHdA6TMpLCZhKio7ltM7H4eDX2k=",
			"path": "gopkg.in/src-d/go-billy.v3/util",
			"revision": "c329b7bc7b9d24905d2bc1b85bfa29f7ae266314",
			"revisionTime": "2017-06-27T10:15:46Z"
		},
		{
			"checksumSHA1": "E0ZxsMpf8GRZTfMzens8FK/Odvs=",
			"path": "gopkg.in/src-d/go-git.v4",
			"revision": "f9879dd043f84936a1f8acb8a53b74332a7ae135",
			"revisionTime": "2017-09-04T17:43:36Z"
		},
		{
			"checksumSHA1": "1d4PgjU+LhyJ2ROnz/WwrEKVh28=",
			"path": "gopkg.in/src-d/go-git.v4/config",
			"revision": "f9879dd043f84936a1f8acb8a53b74332a7ae135",
			"revisionTime": "2017-09-04T17:43:36Z"
		},
		{
			"checksumSHA1": "A3WduoxOIVoBnsDAEZtI798CZtU=",
			"path": "gopkg.in/src-d/go-git.v4/internal/revision",
			"revision": "f9879dd043f84936a1f8acb8a53b74332a7ae135",
			"revisionTime": "2017-09-04T17:43:36Z"
		},
		{
			"checksumSHA1": "Re676e7BhdKLVVNfvNhnbiec2JM=",
			"path": "gopkg.in/src-d/go-git.v4/plumbing",
			"revision": "f9879dd043f84936a1f8acb8a53b74332a7ae135",
			"revisionTime": "2017-09-04T17:43:36Z"
		},
		{
			"checksumSHA1": "neTbLTzQ9+vo97D5i+3K9iprn5c=",
			"path": "gopkg.in/src-d/go-git.v4/plumbing/cache",
			"revision": "f9879dd043f84936a1f8acb8a53b74332a7ae135",
			"revisionTime": "2017-09-04T17:43:36Z"
		},
		{
			"checksumSHA1": "pHPMiAzXG/TJqTLEKj2SHjxX4zs=",
			"path": "gopkg.in/src-d/go-git.v4/plumbing/filemode",
			"revision": "f9879dd043f84936a1f8acb8a53b74332a7ae135",
			"revisionTime": "2017-09-04T17:43:36Z"
		},
		{
			"checksumSHA1": "RzTdA6jLPwD/m6mq+rgS2CB04d4=",
			"path": "gopkg.in/src-d/go-git.v4/plumbing/format/config",
			"revision": "f9879dd043f84936a1f8acb8a53b74332a7ae135",
			"revisionTime": "2017-09-04T17:43:36Z"
		},
		{
			"checksumSHA1": "vOD599V5I9EsWuGT9BIU8ZAyiNY=",
			"path": "gopkg.in/src-d/go-git.v4/plumbing/format/diff",
			"revision": "f9879dd043f84936a1f8acb8a53b74332a7ae135",
			"revisionTime": "2017-09-04T17:43:36Z"
		},
		{
			"checksumSHA1": "mI7Ks4Bumh+OYkxuSBrIeBTAKoA=",
			"path": "gopkg.in/src-d/go-git.v4/plumbing/format/gitignore",
			"revision": "f9879dd043f84936a1f8acb8a53b74332a7ae135",
			"revisionTime": "2017-09-04T17:43:36Z"
		},
		{
			"checksumSHA1": "G0TX3efLdk7noo/n1Dt9Tzempig=",
			"path": "gopkg.in/src-d/go-git.v4/plumbing/format/idxfile",
			"revision": "f9879dd043f84936a1f8acb8a53b74332a7ae135",
			"revisionTime": "2017-09-04T17:43:36Z"
		},
		{
			"checksumSHA1": "naVExGq1c3bXZ4+Em3slvB7I8so=",
			"path": "gopkg.in/src-d/go-git.v4/plumbing/format/index",
			"revision": "f9879dd043f84936a1f8acb8a53b74332a7ae135",
			"revisionTime": "2017-09-04T17:43:36Z"
		},
		{
			"checksumSHA1": "RYeQffgqVS4Kbbk2YVcaPadXCiI=",
			"path": "gopkg.in/src-d/go-git.v4/plumbing/format/objfile",
			"revision": "f9879dd043f84936a1f8acb8a53b74332a7ae135",
			"revisionTime": "2017-09-04T17:43:36Z"
		},
		{
			"checksumSHA1": "q22wOnNvgQNTuWAkcYKa1xVk7og=",
			"path": "gopkg.in/src-d/go-git.v4/plumbing/format/packfile",
			"revision": "f9879dd043f84936a1f8acb8a53b74332a7ae135",
			"revisionTime": "2017-09-04T17:43:36Z"
		},
		{
			"checksumSHA1": "rA6jJ2fxdcALXL7EaP8Ja37xXjw=",
			"path": "gopkg.in/src-d/go-git.v4/plumbing/format/pktline",
			"revision": "f9879dd043f84936a1f8acb8a53b74332a7ae135",
			"revisionTime": "2017-09-04T17:43:36Z"
		},
		{
			"checksumSHA1": "6LZ2gIv993WaeqA2QMMvf04BRzk=",
			"path": "gopkg.in/src-d/go-git.v4/plumbing/object",
			"revision": "f9879dd043f84936a1f8acb8a53b74332a7ae135",
			"revisionTime": "2017-09-04T17:43:36Z"
		},
		{
			"checksumSHA1": "sBjAjpwQtYwh1xgCC/Np6k1QCxA=",
			"path": "gopkg.in/src-d/go-git.v4/plumbing/protocol/packp",
			"revision": "f9879dd043f84936a1f8acb8a53b74332a7ae135",
			"revisionTime": "2017-09-04T17:43:36Z"
		},
		{
			"checksumSHA1": "+iFHG0LBT3gYImczKZy9Gkjogpk=",
			"path": "gopkg.in/src-d/go-git.v4/plumbing/protocol/packp/capability",
			"revision": "f9879dd043f84936a1f8acb8a53b74332a7ae135",
			"revisionTime": "2017-09-04T17:43:36Z"
		},
		{
			"checksumSHA1": "wVfbzV5BNhjW/HFFJuTCjkPSJ5M=",
			"path": "gopkg.in/src-d/go-git.v4/plumbing/protocol/packp/sideband",
			"revision": "f9879dd043f84936a1f8acb8a53b74332a7ae135",
			"revisionTime": "2017-09-04T17:43:36Z"
		},
		{
			"checksumSHA1": "xnSL7xqAg9rUrqzrFy2OtOkfBHY=",
			"path": "gopkg.in/src-d/go-git.v4/plumbing/revlist",
			"revision": "f9879dd043f84936a1f8acb8a53b74332a7ae135",
			"revisionTime": "2017-09-04T17:43:36Z"
		},
		{
			"checksumSHA1": "QL14x3W+ObgTwz2wRXyMhxGM9jM=",
			"path": "gopkg.in/src-d/go-git.v4/plumbing/storer",
			"revision": "f9879dd043f84936a1f8acb8a53b74332a7ae135",
			"revisionTime": "2017-09-04T17:43:36Z"
		},
		{
			"checksumSHA1": "kKJbFD1KBIE37kZACAzrDdwwzlw=",
			"path": "gopkg.in/src-d/go-git.v4/plumbing/transport",
			"revision": "f9879dd043f84936a1f8acb8a53b74332a7ae135",
			"revisionTime": "2017-09-04T17:43:36Z"
		},
		{
			"checksumSHA1": "aReXFIha6HkU5jPfLWWAEMPhEp4=",
			"path": "gopkg.in/src-d/go-git.v4/plumbing/transport/client",
			"revision": "f9879dd043f84936a1f8acb8a53b74332a7ae135",
			"revisionTime": "2017-09-04T17:43:36Z"
		},
		{
			"checksumSHA1": "KLaUkXK0IPfAwIyC9WuzgpKl4Ts=",
			"path": "gopkg.in/src-d/go-git.v4/plumbing/transport/file",
			"revision": "f9879dd043f84936a1f8acb8a53b74332a7ae135",
			"revisionTime": "2017-09-04T17:43:36Z"
		},
		{
			"checksumSHA1": "4B79ZyIoeNpT4OWl/CvEQn9RP+g=",
			"path": "gopkg.in/src-d/go-git.v4/plumbing/transport/git",
			"revision": "f9879dd043f84936a1f8acb8a53b74332a7ae135",
			"revisionTime": "2017-09-04T17:43:36Z"
		},
		{
			"checksumSHA1": "0H7p/EuPC+LQdRWLoNO775/JIPw=",
			"path": "gopkg.in/src-d/go-git.v4/plumbing/transport/http",
			"revision": "f9879dd043f84936a1f8acb8a53b74332a7ae135",
			"revisionTime": "2017-09-04T17:43:36Z"
		},
		{
			"checksumSHA1": "1P0AgwgfasGL7aL5+FuuDan835c=",
			"path": "gopkg.in/src-d/go-git.v4/plumbing/transport/internal/common",
			"revision": "f9879dd043f84936a1f8acb8a53b74332a7ae135",
			"revisionTime": "2017-09-04T17:43:36Z"
		},
		{
			"checksumSHA1": "WqaZfy8UDC25vPX8DJEUZH9urhw=",
			"path": "gopkg.in/src-d/go-git.v4/plumbing/transport/server",
			"revision": "f9879dd043f84936a1f8acb8a53b74332a7ae135",
			"revisionTime": "2017-09-04T17:43:36Z"
		},
		{
			"checksumSHA1": "NY+2qZNBynx/7d7vm20G7nU4LGk=",
			"path": "gopkg.in/src-d/go-git.v4/plumbing/transport/ssh",
			"revision": "f9879dd043f84936a1f8acb8a53b74332a7ae135",
			"revisionTime": "2017-09-04T17:43:36Z"
		},
		{
			"checksumSHA1": "FlVLBdu4cjlXj9zjRRNDurRLABU=",
			"path": "gopkg.in/src-d/go-git.v4/storage",
			"revision": "f9879dd043f84936a1f8acb8a53b74332a7ae135",
			"revisionTime": "2017-09-04T17:43:36Z"
		},
		{
			"checksumSHA1": "FIbvDZtO3BdDAU+6Ogi1iCqj0cA=",
			"path": "gopkg.in/src-d/go-git.v4/storage/filesystem",
			"revision": "f9879dd043f84936a1f8acb8a53b74332a7ae135",
			"revisionTime": "2017-09-04T17:43:36Z"
		},
		{
			"checksumSHA1": "pPcJtH7jHTjiwhlyGDEr6dMOHiM=",
			"path": "gopkg.in/src-d/go-git.v4/storage/filesystem/internal/dotgit",
			"revision": "f9879dd043f84936a1f8acb8a53b74332a7ae135",
			"revisionTime": "2017-09-04T17:43:36Z"
		},
		{
			"checksumSHA1": "OfzMDAIu253dJ9591gd3w/APq0I=",
			"path": "gopkg.in/src-d/go-git.v4/storage/memory",
			"revision": "f9879dd043f84936a1f8acb8a53b74332a7ae135",
			"revisionTime": "2017-09-04T17:43:36Z"
		},
		{
			"checksumSHA1": "AzdUpuGqSNnNK6DgdNjWrn99i3o=",
			"path": "gopkg.in/src-d/go-git.v4/utils/binary",
			"revision": "f9879dd043f84936a1f8acb8a53b74332a7ae135",
			"revisionTime": "2017-09-04T17:43:36Z"
		},
		{
			"checksumSHA1": "vniUxB6bbDYazl21cOfmhdZZiY8=",
			"path": "gopkg.in/src-d/go-git.v4/utils/diff",
			"revision": "f9879dd043f84936a1f8acb8a53b74332a7ae135",
			"revisionTime": "2017-09-04T17:43:36Z"
		},
		{
			"checksumSHA1": "UM8j6MDPfIvBJOYrXWYFpN6nwk8=",
			"path": "gopkg.in/src-d/go-git.v4/utils/ioutil",
			"revision": "f9879dd043f84936a1f8acb8a53b74332a7ae135",
			"revisionTime": "2017-09-04T17:43:36Z"
		},
		{
			"checksumSHA1": "6gGibezR20asX5JgNsGR9AWiF1s=",
			"path": "gopkg.in/src-d/go-git.v4/utils/merkletrie",
			"revision": "f9879dd043f84936a1f8acb8a53b74332a7ae135",
			"revisionTime": "2017-09-04T17:43:36Z"
		},
		{
			"checksumSHA1": "EkYWmjvMAaEG9JPYtwE6x7hwxjY=",
			"path": "gopkg.in/src-d/go-git.v4/utils/merkletrie/filesystem",
			"revision": "f9879dd043f84936a1f8acb8a53b74332a7ae135",
			"revisionTime": "2017-09-04T17:43:36Z"
		},
		{
			"checksumSHA1": "M+6y9mdBFksksEGBceBh9Se3W7Y=",
			"path": "gopkg.in/src-d/go-git.v4/utils/merkletrie/index",
			"revision": "f9879dd043f84936a1f8acb8a53b74332a7ae135",
			"revisionTime": "2017-09-04T17:43:36Z"
		},
		{
			"checksumSHA1": "7eEw/xsSrFLfSppRf/JIt9u7lbU=",
			"path": "gopkg.in/src-d/go-git.v4/utils/merkletrie/internal/frame",
			"revision": "f9879dd043f84936a1f8acb8a53b74332a7ae135",
			"revisionTime": "2017-09-04T17:43:36Z"
		},
		{
			"checksumSHA1": "0H0x2urvYdo68NY6fGFJG59lqoI=",
			"path": "gopkg.in/src-d/go-git.v4/utils/merkletrie/noder",
			"revision": "f9879dd043f84936a1f8acb8a53b74332a7ae135",
			"revisionTime": "2017-09-04T17:43:36Z"
		},
		{
			"checksumSHA1": "ALQFMX3kmJkyB/8VEzVnGZG1H4A=",
			"path": "gopkg.in/warnings.v0",
			"revision": "8a331561fe74dadba6edfc59f3be66c22c3b065d",
			"revisionTime": "2016-08-15T18:11:09Z"
		},
		{
			"checksumSHA1": "RDJpJQwkF012L6m/2BJizyOksNw=",
			"path": "gopkg.in/yaml.v2",
			"revision": "eb3733d160e74a9c7e442f435eb3bea458e1d19f",
			"revisionTime": "2017-08-12T16:00:11Z"
		},
		{
			"checksumSHA1": "2AkXviX+M3zAqe5Lo7sZZgY2TRg=",
			"path": "k8s.io/api/admissionregistration/v1alpha1",
			"revision": "4df58c811fe2e65feb879227b2b245e4dc26e7ad",
			"revisionTime": "2017-10-18T03:29:29Z",
			"version": "kubernetes-1.8.2",
			"versionExact": "kubernetes-1.8.2"
		},
		{
			"checksumSHA1": "CZ9Fr5Ku0aYFPYFDvPg2A/hxppM=",
			"path": "k8s.io/api/apps/v1beta1",
			"revision": "4df58c811fe2e65feb879227b2b245e4dc26e7ad",
			"revisionTime": "2017-10-18T03:29:29Z",
			"version": "kubernetes-1.8.2",
			"versionExact": "kubernetes-1.8.2"
		},
		{
			"checksumSHA1": "4oxzyWh82KPS05TaWBkm17l4y54=",
			"path": "k8s.io/api/apps/v1beta2",
			"revision": "4df58c811fe2e65feb879227b2b245e4dc26e7ad",
			"revisionTime": "2017-10-18T03:29:29Z",
			"version": "kubernetes-1.8.2",
			"versionExact": "kubernetes-1.8.2"
		},
		{
			"checksumSHA1": "v9/Tce1Fik+Dx0pSD3f/PPB5NK8=",
			"path": "k8s.io/api/authentication/v1",
			"revision": "4df58c811fe2e65feb879227b2b245e4dc26e7ad",
			"revisionTime": "2017-10-18T03:29:29Z",
			"version": "kubernetes-1.8.2",
			"versionExact": "kubernetes-1.8.2"
		},
		{
			"checksumSHA1": "6yLkxsvbky9CSqdHndluKpxdzTw=",
			"path": "k8s.io/api/authentication/v1beta1",
			"revision": "4df58c811fe2e65feb879227b2b245e4dc26e7ad",
			"revisionTime": "2017-10-18T03:29:29Z",
			"version": "kubernetes-1.8.2",
			"versionExact": "kubernetes-1.8.2"
		},
		{
			"checksumSHA1": "jphmvudkyBbKf+hCQlNtTfrve70=",
			"path": "k8s.io/api/authorization/v1",
			"revision": "4df58c811fe2e65feb879227b2b245e4dc26e7ad",
			"revisionTime": "2017-10-18T03:29:29Z",
			"version": "kubernetes-1.8.2",
			"versionExact": "kubernetes-1.8.2"
		},
		{
			"checksumSHA1": "u5FpJlVq4eFUQTVOxf8AEyiQyBs=",
			"path": "k8s.io/api/authorization/v1beta1",
			"revision": "4df58c811fe2e65feb879227b2b245e4dc26e7ad",
			"revisionTime": "2017-10-18T03:29:29Z",
			"version": "kubernetes-1.8.2",
			"versionExact": "kubernetes-1.8.2"
		},
		{
			"checksumSHA1": "8szvzHHnRXRiFFXzgUneKYgyRVM=",
			"path": "k8s.io/api/autoscaling/v1",
			"revision": "4df58c811fe2e65feb879227b2b245e4dc26e7ad",
			"revisionTime": "2017-10-18T03:29:29Z",
			"version": "kubernetes-1.8.2",
			"versionExact": "kubernetes-1.8.2"
		},
		{
			"checksumSHA1": "ySmoLnAPLIHzpxzgFmqpUugdaV4=",
			"path": "k8s.io/api/autoscaling/v2beta1",
			"revision": "4df58c811fe2e65feb879227b2b245e4dc26e7ad",
			"revisionTime": "2017-10-18T03:29:29Z",
			"version": "kubernetes-1.8.2",
			"versionExact": "kubernetes-1.8.2"
		},
		{
			"checksumSHA1": "UIUTkPJGVcqjDcaBKeAxVIXVltg=",
			"path": "k8s.io/api/batch/v1",
			"revision": "4df58c811fe2e65feb879227b2b245e4dc26e7ad",
			"revisionTime": "2017-10-18T03:29:29Z",
			"version": "kubernetes-1.8.2",
			"versionExact": "kubernetes-1.8.2"
		},
		{
			"checksumSHA1": "F2yVNNzagKTdhxe+S+6c6LiftxA=",
			"path": "k8s.io/api/batch/v1beta1",
			"revision": "4df58c811fe2e65feb879227b2b245e4dc26e7ad",
			"revisionTime": "2017-10-18T03:29:29Z",
			"version": "kubernetes-1.8.2",
			"versionExact": "kubernetes-1.8.2"
		},
		{
			"checksumSHA1": "DqzcXH7xEIp3LbvBJZ7jnp/A8BA=",
			"path": "k8s.io/api/batch/v2alpha1",
			"revision": "4df58c811fe2e65feb879227b2b245e4dc26e7ad",
			"revisionTime": "2017-10-18T03:29:29Z",
			"version": "kubernetes-1.8.2",
			"versionExact": "kubernetes-1.8.2"
		},
		{
			"checksumSHA1": "4nwXV0OJ6hLOx0ULiIyEd1qbu3w=",
			"path": "k8s.io/api/certificates/v1beta1",
			"revision": "4df58c811fe2e65feb879227b2b245e4dc26e7ad",
			"revisionTime": "2017-10-18T03:29:29Z",
			"version": "kubernetes-1.8.2",
			"versionExact": "kubernetes-1.8.2"
		},
		{
			"checksumSHA1": "fXswabweXVITc+uIGcqL4r1r87U=",
			"path": "k8s.io/api/core/v1",
			"revision": "4df58c811fe2e65feb879227b2b245e4dc26e7ad",
			"revisionTime": "2017-10-18T03:29:29Z",
			"version": "kubernetes-1.8.2",
			"versionExact": "kubernetes-1.8.2"
		},
		{
			"checksumSHA1": "nd4AaLXS2H2hQZjdeNChaY0gQe0=",
			"path": "k8s.io/api/extensions/v1beta1",
			"revision": "4df58c811fe2e65feb879227b2b245e4dc26e7ad",
			"revisionTime": "2017-10-18T03:29:29Z",
			"version": "kubernetes-1.8.2",
			"versionExact": "kubernetes-1.8.2"
		},
		{
			"checksumSHA1": "vwXWuow7dV4kzxvvwOu2LGlyM/Y=",
			"path": "k8s.io/api/networking/v1",
			"revision": "4df58c811fe2e65feb879227b2b245e4dc26e7ad",
			"revisionTime": "2017-10-18T03:29:29Z",
			"version": "kubernetes-1.8.2",
			"versionExact": "kubernetes-1.8.2"
		},
		{
			"checksumSHA1": "XCj97wHrp+gutdQ9fTTXkatkDLI=",
			"path": "k8s.io/api/policy/v1beta1",
			"revision": "4df58c811fe2e65feb879227b2b245e4dc26e7ad",
			"revisionTime": "2017-10-18T03:29:29Z",
			"version": "kubernetes-1.8.2",
			"versionExact": "kubernetes-1.8.2"
		},
		{
			"checksumSHA1": "4rUtXHjPGaFKTKhmxRNQg4W6TNk=",
			"path": "k8s.io/api/rbac/v1",
			"revision": "4df58c811fe2e65feb879227b2b245e4dc26e7ad",
			"revisionTime": "2017-10-18T03:29:29Z",
			"version": "kubernetes-1.8.2",
			"versionExact": "kubernetes-1.8.2"
		},
		{
			"checksumSHA1": "bVzvgo2lK4eEkV54SmyVZIPDi1o=",
			"path": "k8s.io/api/rbac/v1alpha1",
			"revision": "4df58c811fe2e65feb879227b2b245e4dc26e7ad",
			"revisionTime": "2017-10-18T03:29:29Z",
			"version": "kubernetes-1.8.2",
			"versionExact": "kubernetes-1.8.2"
		},
		{
			"checksumSHA1": "PSZ0yg8lErUtFbKRAYewcBjB4Es=",
			"path": "k8s.io/api/rbac/v1beta1",
			"revision": "4df58c811fe2e65feb879227b2b245e4dc26e7ad",
			"revisionTime": "2017-10-18T03:29:29Z",
			"version": "kubernetes-1.8.2",
			"versionExact": "kubernetes-1.8.2"
		},
		{
			"checksumSHA1": "bWptG/pMpn5z9exhL8if+HCxbzw=",
			"path": "k8s.io/api/scheduling/v1alpha1",
			"revision": "4df58c811fe2e65feb879227b2b245e4dc26e7ad",
			"revisionTime": "2017-10-18T03:29:29Z",
			"version": "kubernetes-1.8.2",
			"versionExact": "kubernetes-1.8.2"
		},
		{
			"checksumSHA1": "Nrf3R+/FhLmgQuz13PKvwwGdWAU=",
			"path": "k8s.io/api/settings/v1alpha1",
			"revision": "4df58c811fe2e65feb879227b2b245e4dc26e7ad",
			"revisionTime": "2017-10-18T03:29:29Z",
			"version": "kubernetes-1.8.2",
			"versionExact": "kubernetes-1.8.2"
		},
		{
			"checksumSHA1": "JqN6RttUPsxjm+J6ZuCrhsPCwdc=",
			"path": "k8s.io/api/storage/v1",
			"revision": "4df58c811fe2e65feb879227b2b245e4dc26e7ad",
			"revisionTime": "2017-10-18T03:29:29Z",
			"version": "kubernetes-1.8.2",
			"versionExact": "kubernetes-1.8.2"
		},
		{
			"checksumSHA1": "ICSvXDD0T0vxRLoEFdcfhnDuw1U=",
			"path": "k8s.io/api/storage/v1beta1",
			"revision": "4df58c811fe2e65feb879227b2b245e4dc26e7ad",
			"revisionTime": "2017-10-18T03:29:29Z",
			"version": "kubernetes-1.8.2",
			"versionExact": "kubernetes-1.8.2"
		},
		{
			"checksumSHA1": "PHEosEphl6qMGMG2huK39aeHsVk=",
			"path": "k8s.io/apimachinery/pkg/api/equality",
			"revision": "18a564baac720819100827c16fdebcadb05b2d0d",
			"revisionTime": "2017-10-26T18:46:55Z"
		},
		{
			"checksumSHA1": "ILD37za2C2dzipWhmzcUvr1Hn8c=",
			"path": "k8s.io/apimachinery/pkg/api/errors",
			"revision": "019ae5ada31de202164b118aee88ee2d14075c31",
			"revisionTime": "2017-09-25T23:41:55Z",
			"version": "kubernetes-1.8.2",
			"versionExact": "kubernetes-1.8.2"
		},
		{
			"checksumSHA1": "ZrEbc4n7P3UuAhPH1iYx0wJrkIA=",
			"path": "k8s.io/apimachinery/pkg/api/meta",
			"revision": "18a564baac720819100827c16fdebcadb05b2d0d",
			"revisionTime": "2017-10-26T18:46:55Z"
		},
		{
			"checksumSHA1": "WT/IW4NJz8vg/TYQDOCysJHFnS8=",
			"path": "k8s.io/apimachinery/pkg/api/resource",
			"revision": "18a564baac720819100827c16fdebcadb05b2d0d",
			"revisionTime": "2017-10-26T18:46:55Z"
		},
		{
			"checksumSHA1": "pTFrxx4tfacwHuO6l8F7qoY0CUc=",
			"path": "k8s.io/apimachinery/pkg/apis/meta/v1",
			"revision": "18a564baac720819100827c16fdebcadb05b2d0d",
			"revisionTime": "2017-10-26T18:46:55Z"
		},
		{
			"checksumSHA1": "5CfC4q1q3mWhmrhr2JnX903ty98=",
			"path": "k8s.io/apimachinery/pkg/apis/meta/v1/unstructured",
			"revision": "18a564baac720819100827c16fdebcadb05b2d0d",
			"revisionTime": "2017-10-26T18:46:55Z"
		},
		{
			"checksumSHA1": "M2iifIVR3vzwNtwknbOBdBS19j8=",
			"path": "k8s.io/apimachinery/pkg/apis/meta/v1alpha1",
			"revision": "18a564baac720819100827c16fdebcadb05b2d0d",
			"revisionTime": "2017-10-26T18:46:55Z"
		},
		{
			"checksumSHA1": "Zv+sRDZkzH9GJBmcagRJhEOBndw=",
			"path": "k8s.io/apimachinery/pkg/conversion",
			"revision": "18a564baac720819100827c16fdebcadb05b2d0d",
			"revisionTime": "2017-10-26T18:46:55Z"
		},
		{
			"checksumSHA1": "GA82FBmiCzVIXGUnTZtz5z5Er0s=",
			"path": "k8s.io/apimachinery/pkg/conversion/queryparams",
			"revision": "18a564baac720819100827c16fdebcadb05b2d0d",
			"revisionTime": "2017-10-26T18:46:55Z"
		},
		{
			"checksumSHA1": "llzqYqjxUkILTAdwMb/w2yiIbHQ=",
			"path": "k8s.io/apimachinery/pkg/conversion/unstructured",
			"revision": "18a564baac720819100827c16fdebcadb05b2d0d",
			"revisionTime": "2017-10-26T18:46:55Z"
		},
		{
			"checksumSHA1": "JKIs3haOjRLmpL0UDXfaz7QX7Sk=",
			"path": "k8s.io/apimachinery/pkg/fields",
			"revision": "18a564baac720819100827c16fdebcadb05b2d0d",
			"revisionTime": "2017-10-26T18:46:55Z"
		},
		{
			"checksumSHA1": "sVf1LHZw/B8ogK1ObbPhudKgJfs=",
			"path": "k8s.io/apimachinery/pkg/labels",
			"revision": "18a564baac720819100827c16fdebcadb05b2d0d",
			"revisionTime": "2017-10-26T18:46:55Z"
		},
		{
			"checksumSHA1": "CBKogLKthxnboTxi9tY3qJZ8vCw=",
			"path": "k8s.io/apimachinery/pkg/runtime",
			"revision": "18a564baac720819100827c16fdebcadb05b2d0d",
			"revisionTime": "2017-10-26T18:46:55Z"
		},
		{
			"checksumSHA1": "sAumyh8dKLMY2RAIXEDUuv6E8OM=",
			"path": "k8s.io/apimachinery/pkg/runtime/schema",
			"revision": "18a564baac720819100827c16fdebcadb05b2d0d",
			"revisionTime": "2017-10-26T18:46:55Z"
		},
		{
			"checksumSHA1": "cQTG5Vn/GcjPxQaMFHonSbN3w1M=",
			"path": "k8s.io/apimachinery/pkg/runtime/serializer",
			"revision": "18a564baac720819100827c16fdebcadb05b2d0d",
			"revisionTime": "2017-10-26T18:46:55Z"
		},
		{
			"checksumSHA1": "PO0+zHR29aRPnEn2hKBQlSVoaYs=",
			"path": "k8s.io/apimachinery/pkg/runtime/serializer/json",
			"revision": "18a564baac720819100827c16fdebcadb05b2d0d",
			"revisionTime": "2017-10-26T18:46:55Z"
		},
		{
			"checksumSHA1": "qNfaSnYQAGJUIDM9SqI8UoFJLns=",
			"path": "k8s.io/apimachinery/pkg/runtime/serializer/protobuf",
			"revision": "18a564baac720819100827c16fdebcadb05b2d0d",
			"revisionTime": "2017-10-26T18:46:55Z"
		},
		{
			"checksumSHA1": "Ybpu6Yt4iipOUy9Jta4+6uADBYo=",
			"path": "k8s.io/apimachinery/pkg/runtime/serializer/recognizer",
			"revision": "18a564baac720819100827c16fdebcadb05b2d0d",
			"revisionTime": "2017-10-26T18:46:55Z"
		},
		{
			"checksumSHA1": "L19ONy132+XupD1bHMCM5C/GVBs=",
			"path": "k8s.io/apimachinery/pkg/runtime/serializer/streaming",
			"revision": "18a564baac720819100827c16fdebcadb05b2d0d",
			"revisionTime": "2017-10-26T18:46:55Z"
		},
		{
			"checksumSHA1": "xUZ54e4b9l/EQch7FgnR4Zevjr8=",
			"path": "k8s.io/apimachinery/pkg/runtime/serializer/versioning",
			"revision": "18a564baac720819100827c16fdebcadb05b2d0d",
			"revisionTime": "2017-10-26T18:46:55Z"
		},
		{
			"checksumSHA1": "jjMq79D66L64Ku50azu5VuL6J+I=",
			"path": "k8s.io/apimachinery/pkg/selection",
			"revision": "18a564baac720819100827c16fdebcadb05b2d0d",
			"revisionTime": "2017-10-26T18:46:55Z"
		},
		{
			"checksumSHA1": "bw1ACevKtvhp8qmK/V3A7+JkpAM=",
			"path": "k8s.io/apimachinery/pkg/types",
			"revision": "18a564baac720819100827c16fdebcadb05b2d0d",
			"revisionTime": "2017-10-26T18:46:55Z"
		},
		{
			"checksumSHA1": "dK8PziypGU+TNZJ+PHljZTSpsps=",
			"path": "k8s.io/apimachinery/pkg/util/clock",
			"revision": "18a564baac720819100827c16fdebcadb05b2d0d",
			"revisionTime": "2017-10-26T18:46:55Z"
		},
		{
			"checksumSHA1": "5eGDfwJaAMQwA+1ljois9Vs0BDc=",
			"path": "k8s.io/apimachinery/pkg/util/diff",
			"revision": "18a564baac720819100827c16fdebcadb05b2d0d",
			"revisionTime": "2017-10-26T18:46:55Z"
		},
		{
			"checksumSHA1": "Jd2ZDrgkxdr7R9XohVdZmOWihbw=",
			"path": "k8s.io/apimachinery/pkg/util/errors",
			"revision": "18a564baac720819100827c16fdebcadb05b2d0d",
			"revisionTime": "2017-10-26T18:46:55Z"
		},
		{
			"checksumSHA1": "HSGH6DTZjpFn0nW6BCLbQE+fk6k=",
			"path": "k8s.io/apimachinery/pkg/util/framer",
			"revision": "18a564baac720819100827c16fdebcadb05b2d0d",
			"revisionTime": "2017-10-26T18:46:55Z"
		},
		{
			"checksumSHA1": "RRDMwpjGIkOTLMyubRLJmapE+Ek=",
			"path": "k8s.io/apimachinery/pkg/util/intstr",
			"revision": "18a564baac720819100827c16fdebcadb05b2d0d",
			"revisionTime": "2017-10-26T18:46:55Z"
		},
		{
			"checksumSHA1": "osSiPaBtsvLPzh73uGFIRtIdTds=",
			"path": "k8s.io/apimachinery/pkg/util/json",
			"revision": "18a564baac720819100827c16fdebcadb05b2d0d",
			"revisionTime": "2017-10-26T18:46:55Z"
		},
		{
			"checksumSHA1": "zz3cUfvgreG2N5eIv1w7VPSHwH0=",
			"path": "k8s.io/apimachinery/pkg/util/net",
			"revision": "18a564baac720819100827c16fdebcadb05b2d0d",
			"revisionTime": "2017-10-26T18:46:55Z"
		},
		{
			"checksumSHA1": "geDTFhVkWXa5MnhuJ/AAYLGgq3I=",
			"path": "k8s.io/apimachinery/pkg/util/runtime",
			"revision": "18a564baac720819100827c16fdebcadb05b2d0d",
			"revisionTime": "2017-10-26T18:46:55Z"
		},
		{
			"checksumSHA1": "2p066REe+o1932lveLsySRedt9E=",
			"path": "k8s.io/apimachinery/pkg/util/sets",
			"revision": "18a564baac720819100827c16fdebcadb05b2d0d",
			"revisionTime": "2017-10-26T18:46:55Z"
		},
		{
			"checksumSHA1": "k60MqyoSBev3Ybs/G297aRv8uA0=",
			"path": "k8s.io/apimachinery/pkg/util/validation",
			"revision": "18a564baac720819100827c16fdebcadb05b2d0d",
			"revisionTime": "2017-10-26T18:46:55Z"
		},
		{
			"checksumSHA1": "QmUaaalnjN+2cYMB5Ycf4ia93C0=",
			"path": "k8s.io/apimachinery/pkg/util/validation/field",
			"revision": "18a564baac720819100827c16fdebcadb05b2d0d",
			"revisionTime": "2017-10-26T18:46:55Z"
		},
		{
			"checksumSHA1": "YudUrts7DUXaHq+Y1euWfIuOwBg=",
			"path": "k8s.io/apimachinery/pkg/util/wait",
			"revision": "18a564baac720819100827c16fdebcadb05b2d0d",
			"revisionTime": "2017-10-26T18:46:55Z"
		},
		{
			"checksumSHA1": "yTo2L0dSdCN1Dr6c3IQ5hh70nEg=",
			"path": "k8s.io/apimachinery/pkg/util/yaml",
			"revision": "18a564baac720819100827c16fdebcadb05b2d0d",
			"revisionTime": "2017-10-26T18:46:55Z"
		},
		{
			"checksumSHA1": "EuqAkTwZIcIu01GoQXO/agISKCY=",
			"path": "k8s.io/apimachinery/pkg/version",
			"revision": "18a564baac720819100827c16fdebcadb05b2d0d",
			"revisionTime": "2017-10-26T18:46:55Z"
		},
		{
			"checksumSHA1": "6h4r1R/JbcTl0BI55jV7tJFe0dQ=",
			"path": "k8s.io/apimachinery/pkg/watch",
			"revision": "18a564baac720819100827c16fdebcadb05b2d0d",
			"revisionTime": "2017-10-26T18:46:55Z"
		},
		{
			"checksumSHA1": "s35dSpFQP7xMIF/+fEFgJSD0h4o=",
			"path": "k8s.io/apimachinery/third_party/forked/golang/reflect",
			"revision": "18a564baac720819100827c16fdebcadb05b2d0d",
			"revisionTime": "2017-10-26T18:46:55Z"
		},
		{
			"checksumSHA1": "dfHOK/hJlXu8tJFvAliihfJHbzo=",
			"path": "k8s.io/client-go/discovery",
			"revision": "35ccd4336052e7d73018b1382413534936f34eee",
			"revisionTime": "2017-10-24T19:37:22Z",
			"version": "kubernetes-1.8.2",
			"versionExact": "kubernetes-1.8.2"
		},
		{
			"checksumSHA1": "qGQ+CfrK4MTEqYBpsp/y5/yQiTk=",
			"path": "k8s.io/client-go/kubernetes",
			"revision": "35ccd4336052e7d73018b1382413534936f34eee",
			"revisionTime": "2017-10-24T19:37:22Z",
			"version": "kubernetes-1.8.2",
			"versionExact": "kubernetes-1.8.2"
		},
		{
			"checksumSHA1": "EMxwRIuw9wu3BNGUW85GVn8xU8s=",
			"path": "k8s.io/client-go/kubernetes/scheme",
			"revision": "35ccd4336052e7d73018b1382413534936f34eee",
			"revisionTime": "2017-10-24T19:37:22Z",
			"version": "kubernetes-1.8.2",
			"versionExact": "kubernetes-1.8.2"
		},
		{
			"checksumSHA1": "mhtuHNJrHCrtqqrwoMR9hH67/II=",
			"path": "k8s.io/client-go/kubernetes/typed/admissionregistration/v1alpha1",
			"revision": "35ccd4336052e7d73018b1382413534936f34eee",
			"revisionTime": "2017-10-24T19:37:22Z",
			"version": "kubernetes-1.8.2",
			"versionExact": "kubernetes-1.8.2"
		},
		{
			"path": "k8s.io/client-go/kubernetes/typed/apps/v1",
			"revision": "kubernetes-1.8.2",
			"version": "kubernetes-1.8.2",
			"versionExact": "kubernetes-1.8.2"
		},
		{
			"checksumSHA1": "gdKgptqLALzNfOFjceTdjXJ24kY=",
			"path": "k8s.io/client-go/kubernetes/typed/apps/v1beta1",
			"revision": "35ccd4336052e7d73018b1382413534936f34eee",
			"revisionTime": "2017-10-24T19:37:22Z",
			"version": "kubernetes-1.8.2",
			"versionExact": "kubernetes-1.8.2"
		},
		{
			"checksumSHA1": "mSj5pfW6OdRPfsHKxHFJ5z5poXo=",
			"path": "k8s.io/client-go/kubernetes/typed/apps/v1beta2",
			"revision": "35ccd4336052e7d73018b1382413534936f34eee",
			"revisionTime": "2017-10-24T19:37:22Z",
			"version": "kubernetes-1.8.2",
			"versionExact": "kubernetes-1.8.2"
		},
		{
			"checksumSHA1": "j6VYGudswzXnWwpz2yBfjKNDMrg=",
			"path": "k8s.io/client-go/kubernetes/typed/authentication/v1",
			"revision": "35ccd4336052e7d73018b1382413534936f34eee",
			"revisionTime": "2017-10-24T19:37:22Z",
			"version": "kubernetes-1.8.2",
			"versionExact": "kubernetes-1.8.2"
		},
		{
			"checksumSHA1": "QPr86EfL0ws+SJBkW5WRBerX3DE=",
			"path": "k8s.io/client-go/kubernetes/typed/authentication/v1beta1",
			"revision": "35ccd4336052e7d73018b1382413534936f34eee",
			"revisionTime": "2017-10-24T19:37:22Z",
			"version": "kubernetes-1.8.2",
			"versionExact": "kubernetes-1.8.2"
		},
		{
			"checksumSHA1": "cev2V5fkVsUA7KJvOVjk94gwcdU=",
			"path": "k8s.io/client-go/kubernetes/typed/authorization/v1",
			"revision": "35ccd4336052e7d73018b1382413534936f34eee",
			"revisionTime": "2017-10-24T19:37:22Z",
			"version": "kubernetes-1.8.2",
			"versionExact": "kubernetes-1.8.2"
		},
		{
			"checksumSHA1": "QA81Vl8fbcq1LWCmvA+fiK+Dyw4=",
			"path": "k8s.io/client-go/kubernetes/typed/authorization/v1beta1",
			"revision": "35ccd4336052e7d73018b1382413534936f34eee",
			"revisionTime": "2017-10-24T19:37:22Z",
			"version": "kubernetes-1.8.2",
			"versionExact": "kubernetes-1.8.2"
		},
		{
			"checksumSHA1": "EBu4/Uzr9NNSw+Ho+TYlm1YkNqs=",
			"path": "k8s.io/client-go/kubernetes/typed/autoscaling/v1",
			"revision": "35ccd4336052e7d73018b1382413534936f34eee",
			"revisionTime": "2017-10-24T19:37:22Z",
			"version": "kubernetes-1.8.2",
			"versionExact": "kubernetes-1.8.2"
		},
		{
			"checksumSHA1": "AiJHKTHpXleum6qHT2PCZjlJLNg=",
			"path": "k8s.io/client-go/kubernetes/typed/autoscaling/v2beta1",
			"revision": "35ccd4336052e7d73018b1382413534936f34eee",
			"revisionTime": "2017-10-24T19:37:22Z",
			"version": "kubernetes-1.8.2",
			"versionExact": "kubernetes-1.8.2"
		},
		{
			"checksumSHA1": "WZOGzYSFDyBrmkZKwTHN9KdowWE=",
			"path": "k8s.io/client-go/kubernetes/typed/batch/v1",
			"revision": "35ccd4336052e7d73018b1382413534936f34eee",
			"revisionTime": "2017-10-24T19:37:22Z",
			"version": "kubernetes-1.8.2",
			"versionExact": "kubernetes-1.8.2"
		},
		{
			"checksumSHA1": "66Gir1O3iDwIoqCF2rUDV9jbpFg=",
			"path": "k8s.io/client-go/kubernetes/typed/batch/v1beta1",
			"revision": "35ccd4336052e7d73018b1382413534936f34eee",
			"revisionTime": "2017-10-24T19:37:22Z",
			"version": "kubernetes-1.8.2",
			"versionExact": "kubernetes-1.8.2"
		},
		{
			"checksumSHA1": "s7LB4h+pUrA33GPiDacPMAV5IBM=",
			"path": "k8s.io/client-go/kubernetes/typed/batch/v2alpha1",
			"revision": "35ccd4336052e7d73018b1382413534936f34eee",
			"revisionTime": "2017-10-24T19:37:22Z",
			"version": "kubernetes-1.8.2",
			"versionExact": "kubernetes-1.8.2"
		},
		{
			"checksumSHA1": "9cdAvM+MLV8Exl6RruCM4AHYvjk=",
			"path": "k8s.io/client-go/kubernetes/typed/certificates/v1beta1",
			"revision": "35ccd4336052e7d73018b1382413534936f34eee",
			"revisionTime": "2017-10-24T19:37:22Z",
			"version": "kubernetes-1.8.2",
			"versionExact": "kubernetes-1.8.2"
		},
		{
			"checksumSHA1": "xydTZdWtn+Io7D4zJpU29/M1Orw=",
			"path": "k8s.io/client-go/kubernetes/typed/core/v1",
			"revision": "35ccd4336052e7d73018b1382413534936f34eee",
			"revisionTime": "2017-10-24T19:37:22Z",
			"version": "kubernetes-1.8.2",
			"versionExact": "kubernetes-1.8.2"
		},
		{
			"checksumSHA1": "oc9pPbcCYVhMTf5/y6QoG/4qPMM=",
			"path": "k8s.io/client-go/kubernetes/typed/extensions/v1beta1",
			"revision": "35ccd4336052e7d73018b1382413534936f34eee",
			"revisionTime": "2017-10-24T19:37:22Z",
			"version": "kubernetes-1.8.2",
			"versionExact": "kubernetes-1.8.2"
		},
		{
			"checksumSHA1": "qwSRx6afHdfYRZUMxB7ju8vku0s=",
			"path": "k8s.io/client-go/kubernetes/typed/networking/v1",
			"revision": "35ccd4336052e7d73018b1382413534936f34eee",
			"revisionTime": "2017-10-24T19:37:22Z",
			"version": "kubernetes-1.8.2",
			"versionExact": "kubernetes-1.8.2"
		},
		{
			"checksumSHA1": "qTv/KtvGoXaE+vxxj74nk6ncMeU=",
			"path": "k8s.io/client-go/kubernetes/typed/policy/v1beta1",
			"revision": "35ccd4336052e7d73018b1382413534936f34eee",
			"revisionTime": "2017-10-24T19:37:22Z",
			"version": "kubernetes-1.8.2",
			"versionExact": "kubernetes-1.8.2"
		},
		{
			"checksumSHA1": "tQoW5rHAvK64gxfwrjuIHsQkSuk=",
			"path": "k8s.io/client-go/kubernetes/typed/rbac/v1",
			"revision": "35ccd4336052e7d73018b1382413534936f34eee",
			"revisionTime": "2017-10-24T19:37:22Z",
			"version": "kubernetes-1.8.2",
			"versionExact": "kubernetes-1.8.2"
		},
		{
			"checksumSHA1": "+6VVDzrl/7hNMEu4r3iCbqce67c=",
			"path": "k8s.io/client-go/kubernetes/typed/rbac/v1alpha1",
			"revision": "35ccd4336052e7d73018b1382413534936f34eee",
			"revisionTime": "2017-10-24T19:37:22Z",
			"version": "kubernetes-1.8.2",
			"versionExact": "kubernetes-1.8.2"
		},
		{
			"checksumSHA1": "j2IFGZAIVYTgP+AvM18gaMpCakY=",
			"path": "k8s.io/client-go/kubernetes/typed/rbac/v1beta1",
			"revision": "35ccd4336052e7d73018b1382413534936f34eee",
			"revisionTime": "2017-10-24T19:37:22Z",
			"version": "kubernetes-1.8.2",
			"versionExact": "kubernetes-1.8.2"
		},
		{
			"checksumSHA1": "ZoI6jXglGvTb8sbSoCpqGkKr98s=",
			"path": "k8s.io/client-go/kubernetes/typed/scheduling/v1alpha1",
			"revision": "35ccd4336052e7d73018b1382413534936f34eee",
			"revisionTime": "2017-10-24T19:37:22Z",
			"version": "kubernetes-1.8.2",
			"versionExact": "kubernetes-1.8.2"
		},
		{
			"checksumSHA1": "sTqHPPDUuzDgVRjv1+iPph57MtQ=",
			"path": "k8s.io/client-go/kubernetes/typed/settings/v1alpha1",
			"revision": "35ccd4336052e7d73018b1382413534936f34eee",
			"revisionTime": "2017-10-24T19:37:22Z",
			"version": "kubernetes-1.8.2",
			"versionExact": "kubernetes-1.8.2"
		},
		{
			"checksumSHA1": "5qwbQYmPiRuNCGBlDUQlyFDLFkg=",
			"path": "k8s.io/client-go/kubernetes/typed/storage/v1",
			"revision": "35ccd4336052e7d73018b1382413534936f34eee",
			"revisionTime": "2017-10-24T19:37:22Z",
			"version": "kubernetes-1.8.2",
			"versionExact": "kubernetes-1.8.2"
		},
		{
			"checksumSHA1": "eBG4G/5XidbBf5/qJkG+z9kKfII=",
			"path": "k8s.io/client-go/kubernetes/typed/storage/v1beta1",
			"revision": "35ccd4336052e7d73018b1382413534936f34eee",
			"revisionTime": "2017-10-24T19:37:22Z",
			"version": "kubernetes-1.8.2",
			"versionExact": "kubernetes-1.8.2"
		},
		{
			"checksumSHA1": "h1ziEBKAFJ4cRXd9g4hcEmhjsPQ=",
			"path": "k8s.io/client-go/pkg/version",
			"revision": "35ccd4336052e7d73018b1382413534936f34eee",
			"revisionTime": "2017-10-24T19:37:22Z",
			"version": "kubernetes-1.8.2",
			"versionExact": "kubernetes-1.8.2"
		},
		{
			"checksumSHA1": "tS1uuA038pSJp6VsBboujLzW3eI=",
			"path": "k8s.io/client-go/rest",
			"revision": "35ccd4336052e7d73018b1382413534936f34eee",
			"revisionTime": "2017-10-24T19:37:22Z",
			"version": "kubernetes-1.8.2",
			"versionExact": "kubernetes-1.8.2"
		},
		{
			"checksumSHA1": "lhEw27AccBxkgBR7xFKFy5Gq2vc=",
			"path": "k8s.io/client-go/rest/watch",
			"revision": "35ccd4336052e7d73018b1382413534936f34eee",
			"revisionTime": "2017-10-24T19:37:22Z",
			"version": "kubernetes-1.8.2",
			"versionExact": "kubernetes-1.8.2"
		},
		{
			"checksumSHA1": "Z3VsN/loY2PvJj5Lr7sb/jTCLLU=",
			"path": "k8s.io/client-go/tools/clientcmd/api",
			"revision": "35ccd4336052e7d73018b1382413534936f34eee",
			"revisionTime": "2017-10-24T19:37:22Z",
			"version": "kubernetes-1.8.2",
			"versionExact": "kubernetes-1.8.2"
		},
		{
			"checksumSHA1": "fFJHFs7O/tbJdfAob6OlMu1dzfU=",
			"path": "k8s.io/client-go/tools/metrics",
			"revision": "35ccd4336052e7d73018b1382413534936f34eee",
			"revisionTime": "2017-10-24T19:37:22Z",
			"version": "kubernetes-1.8.2",
			"versionExact": "kubernetes-1.8.2"
		},
		{
			"checksumSHA1": "/OmdOm7If5oWsdFiaBmmTHGsVo8=",
			"path": "k8s.io/client-go/tools/reference",
			"revision": "35ccd4336052e7d73018b1382413534936f34eee",
			"revisionTime": "2017-10-24T19:37:22Z",
			"version": "kubernetes-1.8.2",
			"versionExact": "kubernetes-1.8.2"
		},
		{
			"checksumSHA1": "r03GEHlqxA+H1XYI2Ia1kUAPbjY=",
			"path": "k8s.io/client-go/transport",
			"revision": "35ccd4336052e7d73018b1382413534936f34eee",
			"revisionTime": "2017-10-24T19:37:22Z",
			"version": "kubernetes-1.8.2",
			"versionExact": "kubernetes-1.8.2"
		},
		{
			"checksumSHA1": "GqbFQLyPkSn5bGGr4dXTpUt42kk=",
			"path": "k8s.io/client-go/util/cert",
			"revision": "35ccd4336052e7d73018b1382413534936f34eee",
			"revisionTime": "2017-10-24T19:37:22Z",
			"version": "kubernetes-1.8.2",
			"versionExact": "kubernetes-1.8.2"
		},
		{
			"checksumSHA1": "HqPdEvRNHVz9lzLiM5AD2bPYNKk=",
			"path": "k8s.io/client-go/util/flowcontrol",
			"revision": "35ccd4336052e7d73018b1382413534936f34eee",
			"revisionTime": "2017-10-24T19:37:22Z",
			"version": "kubernetes-1.8.2",
			"versionExact": "kubernetes-1.8.2"
		},
		{
			"checksumSHA1": "L8GTMw2mqnaFT48eShpaTniKN6M=",
			"path": "k8s.io/client-go/util/integer",
			"revision": "35ccd4336052e7d73018b1382413534936f34eee",
			"revisionTime": "2017-10-24T19:37:22Z",
			"version": "kubernetes-1.8.2",
			"versionExact": "kubernetes-1.8.2"
		},
		{
			"checksumSHA1": "/zjulDhlMogVSOhPGM9UlDWyFuo=",
			"path": "k8s.io/kube-openapi/pkg/common",
			"revision": "39a7bf85c140f972372c2a0d1ee40adbf0c8bfe1",
			"revisionTime": "2017-11-01T18:35:04Z"
		},
		{
			"checksumSHA1": "9z9hJ7oV791SO6CEZcBxt3ZlyNk=",
			"path": "k8s.io/kubernetes/pkg/api/errors",
			"revision": "9c5cb27f5365b9f281c36782c0d856ba1b82a7b2",
			"revisionTime": "2016-10-12T00:28:03Z",
			"version": "v1.8.2",
			"versionExact": "v1.8.2"
		},
		{
			"checksumSHA1": "YXfLDnP0cRWreldky5FKUoJXPWg=",
			"path": "k8s.io/kubernetes/pkg/api/meta",
			"revision": "9c5cb27f5365b9f281c36782c0d856ba1b82a7b2",
			"revisionTime": "2016-10-12T00:28:03Z",
			"version": "v1.8.2",
			"versionExact": "v1.8.2"
		},
		{
			"checksumSHA1": "fXBrLjl8OUQCG49QpmWS/lrNP2k=",
			"path": "k8s.io/kubernetes/pkg/api/meta/metatypes",
			"revision": "9c5cb27f5365b9f281c36782c0d856ba1b82a7b2",
			"revisionTime": "2016-10-12T00:28:03Z",
			"version": "v1.8.2",
			"versionExact": "v1.8.2"
		},
		{
			"checksumSHA1": "jq4q+T9/m3IAU1JOVBFaX+Fyj/U=",
			"path": "k8s.io/kubernetes/pkg/api/validation/path",
			"revision": "9c5cb27f5365b9f281c36782c0d856ba1b82a7b2",
			"revisionTime": "2016-10-12T00:28:03Z",
			"version": "v1.8.2",
			"versionExact": "v1.8.2"
		},
		{
			"checksumSHA1": "wICWAGQfZcHD2y0dHesz9R2YSiw=",
			"path": "k8s.io/kubernetes/pkg/apimachinery",
			"revision": "bdaeafa71f6c7c04636251031f93464384d54963",
			"revisionTime": "2017-10-24T19:37:22Z",
			"version": "v1.8.2",
			"versionExact": "v1.8.2"
		},
		{
			"checksumSHA1": "TqNnEFdvLB3jOr0cOK/g6CpbRa8=",
			"path": "k8s.io/kubernetes/pkg/apimachinery/announced",
			"revision": "9c5cb27f5365b9f281c36782c0d856ba1b82a7b2",
			"revisionTime": "2016-10-12T00:28:03Z",
			"version": "v1.8.2",
			"versionExact": "v1.8.2"
		},
		{
			"checksumSHA1": "5p/52JY5kagoBOoi99OO11dj2Gg=",
			"path": "k8s.io/kubernetes/pkg/apimachinery/registered",
			"revision": "9c5cb27f5365b9f281c36782c0d856ba1b82a7b2",
			"revisionTime": "2016-10-12T00:28:03Z",
			"version": "v1.8.2",
			"versionExact": "v1.8.2"
		},
		{
			"checksumSHA1": "PdKq1kjdjvpjKpWJmo6qSiTEqbs=",
			"path": "k8s.io/kubernetes/pkg/apis/apps/v1alpha1",
			"revision": "9c5cb27f5365b9f281c36782c0d856ba1b82a7b2",
			"revisionTime": "2016-10-12T00:28:03Z",
			"version": "v1.8.2",
			"versionExact": "v1.8.2"
		},
		{
			"checksumSHA1": "O1PkSHL2CNUq4bSm1Kf7YKY5UTI=",
			"path": "k8s.io/kubernetes/pkg/apis/certificates/v1alpha1",
			"revision": "9c5cb27f5365b9f281c36782c0d856ba1b82a7b2",
			"revisionTime": "2016-10-12T00:28:03Z",
			"version": "v1.8.2",
			"versionExact": "v1.8.2"
		},
		{
			"checksumSHA1": "P4WsPKwzvqMftk9Z/4biGV2LIwA=",
			"path": "k8s.io/kubernetes/pkg/auth/user",
			"revision": "9c5cb27f5365b9f281c36782c0d856ba1b82a7b2",
			"revisionTime": "2016-10-12T00:28:03Z",
			"version": "v1.8.2",
			"versionExact": "v1.8.2"
		},
		{
			"checksumSHA1": "YbAK+B7+0U6MaePA1GDHtmANLGA=",
			"path": "k8s.io/kubernetes/pkg/client/clientset_generated/internalclientset/typed/apps/unversioned",
			"revision": "9c5cb27f5365b9f281c36782c0d856ba1b82a7b2",
			"revisionTime": "2016-10-12T00:28:03Z",
			"version": "v1.8.2",
			"versionExact": "v1.8.2"
		},
		{
			"checksumSHA1": "hmEzjmM6T+yfyONKrrihHAXEZn8=",
			"path": "k8s.io/kubernetes/pkg/client/clientset_generated/internalclientset/typed/batch/unversioned",
			"revision": "9c5cb27f5365b9f281c36782c0d856ba1b82a7b2",
			"revisionTime": "2016-10-12T00:28:03Z",
			"version": "v1.8.2",
			"versionExact": "v1.8.2"
		},
		{
			"checksumSHA1": "ju1MDevxp4QMRc59l/dR7cpfWTw=",
			"path": "k8s.io/kubernetes/pkg/client/clientset_generated/internalclientset/typed/core/unversioned",
			"revision": "9c5cb27f5365b9f281c36782c0d856ba1b82a7b2",
			"revisionTime": "2016-10-12T00:28:03Z",
			"version": "v1.8.2",
			"versionExact": "v1.8.2"
		},
		{
			"checksumSHA1": "T9YzxYQTHiHopZUhyWrkCQmfUJs=",
			"path": "k8s.io/kubernetes/pkg/client/clientset_generated/internalclientset/typed/extensions/unversioned",
			"revision": "9c5cb27f5365b9f281c36782c0d856ba1b82a7b2",
			"revisionTime": "2016-10-12T00:28:03Z",
			"version": "v1.8.2",
			"versionExact": "v1.8.2"
		},
		{
			"checksumSHA1": "BfZioSogIy8ant1z8K5EwLEk76I=",
			"path": "k8s.io/kubernetes/pkg/client/metrics",
			"revision": "bdaeafa71f6c7c04636251031f93464384d54963",
			"revisionTime": "2017-10-24T19:37:22Z",
			"version": "v1.8.2",
			"versionExact": "v1.8.2"
		},
		{
			"checksumSHA1": "bXIB9K59DT9UnvFN9bper6FxFg4=",
			"path": "k8s.io/kubernetes/pkg/client/restclient",
			"revision": "9c5cb27f5365b9f281c36782c0d856ba1b82a7b2",
			"revisionTime": "2016-10-12T00:28:03Z",
			"version": "v1.8.2",
			"versionExact": "v1.8.2"
		},
		{
			"checksumSHA1": "WbaK/R0QAIuUscnT9Ot8cweo79o=",
			"path": "k8s.io/kubernetes/pkg/client/transport",
			"revision": "9c5cb27f5365b9f281c36782c0d856ba1b82a7b2",
			"revisionTime": "2016-10-12T00:28:03Z",
			"version": "v1.8.2",
			"versionExact": "v1.8.2"
		},
		{
			"checksumSHA1": "wRN7zKcuR6QLHAggEvKMgpQJL/E=",
			"path": "k8s.io/kubernetes/pkg/client/typed/discovery",
			"revision": "9c5cb27f5365b9f281c36782c0d856ba1b82a7b2",
			"revisionTime": "2016-10-12T00:28:03Z",
			"version": "v1.8.2",
			"versionExact": "v1.8.2"
		},
		{
			"checksumSHA1": "2+LIlrulpZtUhu7aSx7Ktzeyin0=",
			"path": "k8s.io/kubernetes/pkg/client/unversioned/clientcmd/api",
			"revision": "9c5cb27f5365b9f281c36782c0d856ba1b82a7b2",
			"revisionTime": "2016-10-12T00:28:03Z",
			"version": "v1.8.2",
			"versionExact": "v1.8.2"
		},
		{
			"checksumSHA1": "kGvxpPZVtbJLo07u0ltXzdDQDQM=",
			"path": "k8s.io/kubernetes/pkg/conversion",
			"revision": "9c5cb27f5365b9f281c36782c0d856ba1b82a7b2",
			"revisionTime": "2016-10-12T00:28:03Z",
			"version": "v1.8.2",
			"versionExact": "v1.8.2"
		},
		{
			"checksumSHA1": "hO8hrVt3Bi8uJ3jV07KX1A79RPM=",
			"path": "k8s.io/kubernetes/pkg/conversion/queryparams",
			"revision": "9c5cb27f5365b9f281c36782c0d856ba1b82a7b2",
			"revisionTime": "2016-10-12T00:28:03Z",
			"version": "v1.8.2",
			"versionExact": "v1.8.2"
		},
		{
			"checksumSHA1": "7+yaKlCy9TNLLRxyH4ivCmJYyug=",
			"path": "k8s.io/kubernetes/pkg/fields",
			"revision": "9c5cb27f5365b9f281c36782c0d856ba1b82a7b2",
			"revisionTime": "2016-10-12T00:28:03Z",
			"version": "v1.8.2",
			"versionExact": "v1.8.2"
		},
		{
			"checksumSHA1": "IeiIR+/sF/y8p6Qre2bp7rlTELQ=",
			"path": "k8s.io/kubernetes/pkg/genericapiserver/openapi/common",
			"revision": "9c5cb27f5365b9f281c36782c0d856ba1b82a7b2",
			"revisionTime": "2016-10-12T00:28:03Z",
			"version": "v1.8.2",
			"versionExact": "v1.8.2"
		},
		{
			"checksumSHA1": "ZvxCrAcUIPy4vBk7BYt+pYBBq1g=",
			"path": "k8s.io/kubernetes/pkg/labels",
			"revision": "9c5cb27f5365b9f281c36782c0d856ba1b82a7b2",
			"revisionTime": "2016-10-12T00:28:03Z",
			"version": "v1.8.2",
			"versionExact": "v1.8.2"
		},
		{
			"checksumSHA1": "0c0MVGwZKPi4NyPjA6B9QLRDRoM=",
			"path": "k8s.io/kubernetes/pkg/runtime",
			"revision": "9c5cb27f5365b9f281c36782c0d856ba1b82a7b2",
			"revisionTime": "2016-10-12T00:28:03Z",
			"version": "v1.8.2",
			"versionExact": "v1.8.2"
		},
		{
			"checksumSHA1": "Hdnce9LRkHy48l7sMmN6DBsVn5w=",
			"path": "k8s.io/kubernetes/pkg/runtime/serializer",
			"revision": "9c5cb27f5365b9f281c36782c0d856ba1b82a7b2",
			"revisionTime": "2016-10-12T00:28:03Z",
			"version": "v1.8.2",
			"versionExact": "v1.8.2"
		},
		{
			"checksumSHA1": "BVqoLFLZylEJpWHD2GFacX3omqQ=",
			"path": "k8s.io/kubernetes/pkg/runtime/serializer/json",
			"revision": "9c5cb27f5365b9f281c36782c0d856ba1b82a7b2",
			"revisionTime": "2016-10-12T00:28:03Z",
			"version": "v1.8.2",
			"versionExact": "v1.8.2"
		},
		{
			"checksumSHA1": "I0v3gqy3u9m5ei7el5/Zw2bLxOM=",
			"path": "k8s.io/kubernetes/pkg/runtime/serializer/protobuf",
			"revision": "9c5cb27f5365b9f281c36782c0d856ba1b82a7b2",
			"revisionTime": "2016-10-12T00:28:03Z",
			"version": "v1.8.2",
			"versionExact": "v1.8.2"
		},
		{
			"checksumSHA1": "WX3hEORekDWPUF5CbcA9aeNlpyE=",
			"path": "k8s.io/kubernetes/pkg/runtime/serializer/recognizer",
			"revision": "9c5cb27f5365b9f281c36782c0d856ba1b82a7b2",
			"revisionTime": "2016-10-12T00:28:03Z",
			"version": "v1.8.2",
			"versionExact": "v1.8.2"
		},
		{
			"checksumSHA1": "Asl9MTntP4HvLJsI+3DqJv/X89g=",
			"path": "k8s.io/kubernetes/pkg/runtime/serializer/streaming",
			"revision": "9c5cb27f5365b9f281c36782c0d856ba1b82a7b2",
			"revisionTime": "2016-10-12T00:28:03Z",
			"version": "v1.8.2",
			"versionExact": "v1.8.2"
		},
		{
			"checksumSHA1": "QzmJzuDh8hxohmoxgmWOCdE6rsg=",
			"path": "k8s.io/kubernetes/pkg/runtime/serializer/versioning",
			"revision": "9c5cb27f5365b9f281c36782c0d856ba1b82a7b2",
			"revisionTime": "2016-10-12T00:28:03Z",
			"version": "v1.8.2",
			"versionExact": "v1.8.2"
		},
		{
			"checksumSHA1": "SPZ1eThc3Gikg3L4d1heUxvK3Hg=",
			"path": "k8s.io/kubernetes/pkg/selection",
			"revision": "9c5cb27f5365b9f281c36782c0d856ba1b82a7b2",
			"revisionTime": "2016-10-12T00:28:03Z",
			"version": "v1.8.2",
			"versionExact": "v1.8.2"
		},
		{
			"checksumSHA1": "kuBWObtwm6ienD0BAIss/9t+fl0=",
			"path": "k8s.io/kubernetes/pkg/types",
			"revision": "9c5cb27f5365b9f281c36782c0d856ba1b82a7b2",
			"revisionTime": "2016-10-12T00:28:03Z",
			"version": "v1.8.2",
			"versionExact": "v1.8.2"
		},
		{
			"checksumSHA1": "MrUwyMrtqqFJ3EH8K49NM7JG6eI=",
			"path": "k8s.io/kubernetes/pkg/util",
			"revision": "bdaeafa71f6c7c04636251031f93464384d54963",
			"revisionTime": "2017-10-24T19:37:22Z",
			"version": "v1.8.2",
			"versionExact": "v1.8.2"
		},
		{
			"checksumSHA1": "0BH5oRRZ/I3K6H5sY7RBzKUej+c=",
			"path": "k8s.io/kubernetes/pkg/util/cert",
			"revision": "9c5cb27f5365b9f281c36782c0d856ba1b82a7b2",
			"revisionTime": "2016-10-12T00:28:03Z",
			"version": "v1.8.2",
			"versionExact": "v1.8.2"
		},
		{
			"checksumSHA1": "WjO0/93XDmp4zVyt06xrbXHhY7c=",
			"path": "k8s.io/kubernetes/pkg/util/clock",
			"revision": "9c5cb27f5365b9f281c36782c0d856ba1b82a7b2",
			"revisionTime": "2016-10-12T00:28:03Z",
			"version": "v1.8.2",
			"versionExact": "v1.8.2"
		},
		{
			"checksumSHA1": "V7KAvLVOn+SuzY0ouGsZ7hplLQE=",
			"path": "k8s.io/kubernetes/pkg/util/errors",
			"revision": "9c5cb27f5365b9f281c36782c0d856ba1b82a7b2",
			"revisionTime": "2016-10-12T00:28:03Z",
			"version": "v1.8.2",
			"versionExact": "v1.8.2"
		},
		{
			"checksumSHA1": "kD0ROW6agcspNRPdut+bn5nOTGk=",
			"path": "k8s.io/kubernetes/pkg/util/flowcontrol",
			"revision": "9c5cb27f5365b9f281c36782c0d856ba1b82a7b2",
			"revisionTime": "2016-10-12T00:28:03Z",
			"version": "v1.8.2",
			"versionExact": "v1.8.2"
		},
		{
			"checksumSHA1": "hSMb2w9Ld71CkH7wA80rtLvlWKQ=",
			"path": "k8s.io/kubernetes/pkg/util/framer",
			"revision": "9c5cb27f5365b9f281c36782c0d856ba1b82a7b2",
			"revisionTime": "2016-10-12T00:28:03Z",
			"version": "v1.8.2",
			"versionExact": "v1.8.2"
		},
		{
			"checksumSHA1": "eZnpXfc7gyoz5LgONcLIxR9+kHg=",
			"path": "k8s.io/kubernetes/pkg/util/integer",
			"revision": "9c5cb27f5365b9f281c36782c0d856ba1b82a7b2",
			"revisionTime": "2016-10-12T00:28:03Z",
			"version": "v1.8.2",
			"versionExact": "v1.8.2"
		},
		{
			"checksumSHA1": "bVXm3ULWqJhlpi3rONEonmwgi6g=",
			"path": "k8s.io/kubernetes/pkg/util/intstr",
			"revision": "9c5cb27f5365b9f281c36782c0d856ba1b82a7b2",
			"revisionTime": "2016-10-12T00:28:03Z",
			"version": "v1.8.2",
			"versionExact": "v1.8.2"
		},
		{
			"checksumSHA1": "OxPCP9Phq7DwYZr23asBNATALRo=",
			"path": "k8s.io/kubernetes/pkg/util/json",
			"revision": "9c5cb27f5365b9f281c36782c0d856ba1b82a7b2",
			"revisionTime": "2016-10-12T00:28:03Z",
			"version": "v1.8.2",
			"versionExact": "v1.8.2"
		},
		{
			"checksumSHA1": "teFGTIPtDR7mUlrox5gh2aA5rSA=",
			"path": "k8s.io/kubernetes/pkg/util/net",
			"revision": "bdaeafa71f6c7c04636251031f93464384d54963",
			"revisionTime": "2017-10-24T19:37:22Z",
			"version": "v1.8.2",
			"versionExact": "v1.8.2"
		},
		{
			"checksumSHA1": "0gxYCwvMJvmYj5T4xmx0EOIy9jg=",
			"path": "k8s.io/kubernetes/pkg/util/rand",
			"revision": "9c5cb27f5365b9f281c36782c0d856ba1b82a7b2",
			"revisionTime": "2016-10-12T00:28:03Z",
			"version": "v1.8.2",
			"versionExact": "v1.8.2"
		},
		{
			"checksumSHA1": "kIArGH/wDFzunrR9HC+2B/A4xoo=",
			"path": "k8s.io/kubernetes/pkg/util/runtime",
			"revision": "9c5cb27f5365b9f281c36782c0d856ba1b82a7b2",
			"revisionTime": "2016-10-12T00:28:03Z",
			"version": "v1.8.2",
			"versionExact": "v1.8.2"
		},
		{
			"checksumSHA1": "W3tHeLJdCNTYTiZmhhhZSerUTMs=",
			"path": "k8s.io/kubernetes/pkg/util/sets",
			"revision": "9c5cb27f5365b9f281c36782c0d856ba1b82a7b2",
			"revisionTime": "2016-10-12T00:28:03Z",
			"version": "v1.8.2",
			"versionExact": "v1.8.2"
		},
		{
			"checksumSHA1": "jdH89+TFUfd1+/tnSfXVmdAdI3M=",
			"path": "k8s.io/kubernetes/pkg/util/uuid",
			"revision": "9c5cb27f5365b9f281c36782c0d856ba1b82a7b2",
			"revisionTime": "2016-10-12T00:28:03Z",
			"version": "v1.8.2",
			"versionExact": "v1.8.2"
		},
		{
			"checksumSHA1": "+XMbdsyVDi8rMsAO7Mr6CQWM89A=",
			"path": "k8s.io/kubernetes/pkg/util/validation",
			"revision": "9c5cb27f5365b9f281c36782c0d856ba1b82a7b2",
			"revisionTime": "2016-10-12T00:28:03Z",
			"version": "v1.8.2",
			"versionExact": "v1.8.2"
		},
		{
			"checksumSHA1": "pXwta1HqlazLeTIdn4umB8JtDj0=",
			"path": "k8s.io/kubernetes/pkg/util/validation/field",
			"revision": "9c5cb27f5365b9f281c36782c0d856ba1b82a7b2",
			"revisionTime": "2016-10-12T00:28:03Z",
			"version": "v1.8.2",
			"versionExact": "v1.8.2"
		},
		{
			"checksumSHA1": "OoKFXQ2ic4FJF2vl1X1fZNVTkvU=",
			"path": "k8s.io/kubernetes/pkg/util/wait",
			"revision": "9c5cb27f5365b9f281c36782c0d856ba1b82a7b2",
			"revisionTime": "2016-10-12T00:28:03Z",
			"version": "v1.8.2",
			"versionExact": "v1.8.2"
		},
		{
			"checksumSHA1": "5ftsQ5iXEtfvQM2TJ4AAdqK1x5E=",
			"path": "k8s.io/kubernetes/pkg/util/yaml",
			"revision": "9c5cb27f5365b9f281c36782c0d856ba1b82a7b2",
			"revisionTime": "2016-10-12T00:28:03Z",
			"version": "v1.8.2",
			"versionExact": "v1.8.2"
		},
		{
			"checksumSHA1": "Bf/hrnSltuWcagTj6Xssv424YBs=",
			"path": "k8s.io/kubernetes/pkg/watch",
			"revision": "bdaeafa71f6c7c04636251031f93464384d54963",
			"revisionTime": "2017-10-24T19:37:22Z",
			"version": "v1.8.2",
			"versionExact": "v1.8.2"
		},
		{
			"checksumSHA1": "77JV1++XRJx+aSkucPzgbGY5/AI=",
			"path": "k8s.io/kubernetes/plugin/pkg/client/auth",
			"revision": "9c5cb27f5365b9f281c36782c0d856ba1b82a7b2",
			"revisionTime": "2016-10-12T00:28:03Z",
			"version": "v1.8.2",
			"versionExact": "v1.8.2"
		},
		{
			"checksumSHA1": "9xz58u2bUFn7mK58ViAjnm+38Mw=",
			"path": "k8s.io/kubernetes/plugin/pkg/client/auth/gcp",
			"revision": "9c5cb27f5365b9f281c36782c0d856ba1b82a7b2",
			"revisionTime": "2016-10-12T00:28:03Z",
			"version": "v1.8.2",
			"versionExact": "v1.8.2"
		},
		{
			"checksumSHA1": "PdRmXo1Pt5jDEkBHNpwBZZMoFN4=",
			"path": "k8s.io/kubernetes/plugin/pkg/client/auth/oidc",
			"revision": "9c5cb27f5365b9f281c36782c0d856ba1b82a7b2",
			"revisionTime": "2016-10-12T00:28:03Z",
			"version": "v1.8.2",
			"versionExact": "v1.8.2"
		}
	],
	"rootPath": "github.com/pachyderm/pachyderm/src/server"
}<|MERGE_RESOLUTION|>--- conflicted
+++ resolved
@@ -1458,17 +1458,13 @@
 			"revisionTime": "2016-07-15T18:54:39Z"
 		},
 		{
-<<<<<<< HEAD
 			"checksumSHA1": "vcN67ZjTbGpLLwSghHCbAEvmzMo=",
 			"path": "golang.org/x/sync/semaphore",
 			"revision": "1d60e4601c6fd243af51cc01ddf169918a5407ca",
 			"revisionTime": "2018-03-14T17:21:19Z"
 		},
 		{
-			"checksumSHA1": "QcDlr1sWBDt6Dn/v7W/MRgccAi4=",
-=======
 			"checksumSHA1": "2YeDxLpLYDkQqqIjKjigC3QdGNY=",
->>>>>>> 3e895867
 			"path": "golang.org/x/sys/unix",
 			"revision": "7c87d13f8e835d2fb3a70a2912c811ed0c1d241b",
 			"revisionTime": "2018-05-14T07:31:37Z"
